include ../make.inc
F90FLAGS += -x f95-cpp-input

all: test

example.o: example.f90
	$(F90) $(F90FLAGS) -c $<

mod: example.o
	f90wrap -m example ./example.f90
	f2py-f90wrap $(F2PYFLAGS) -c -m _example f90wrap_example.f90 example.o

package: example.o
	f90wrap -P -m examplepkg ./example.f90
	f2py-f90wrap $(F2PYFLAGS) -c -m _examplepkg f90wrap_example.f90 example.o

test: mod package
	$(PYTHON) test.py
	$(PYTHON) test_pkg.py

clean:
<<<<<<< HEAD
	-rm -r examplepkg
	-rm example.py
	-rm f90wrap*.f90 *.o *.pyc *.mod
	-rm _example*.so _examplepkg*.so
	-rm -rf src.*/ .f2py_f2cmap .libs/ __pycache__/ build/
=======
	-rm -rf examplepkg
	-rm -f example.py
	-rm -f f90wrap*.f90 *.o *.pyc *.mod
	-rm -f _example*.so _examplepkg*.so
	-rm -rf src.*/ .f2py_f2cmap .libs/ __pycache__/ build/
>>>>>>> 56dfe5c7
<|MERGE_RESOLUTION|>--- conflicted
+++ resolved
@@ -19,16 +19,8 @@
 	$(PYTHON) test_pkg.py
 
 clean:
-<<<<<<< HEAD
-	-rm -r examplepkg
-	-rm example.py
-	-rm f90wrap*.f90 *.o *.pyc *.mod
-	-rm _example*.so _examplepkg*.so
-	-rm -rf src.*/ .f2py_f2cmap .libs/ __pycache__/ build/
-=======
 	-rm -rf examplepkg
 	-rm -f example.py
 	-rm -f f90wrap*.f90 *.o *.pyc *.mod
 	-rm -f _example*.so _examplepkg*.so
-	-rm -rf src.*/ .f2py_f2cmap .libs/ __pycache__/ build/
->>>>>>> 56dfe5c7
+	-rm -rf src.*/ .f2py_f2cmap .libs/ __pycache__/ build/