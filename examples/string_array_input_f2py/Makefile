#=======================================================================
#                   define the compiler names
#=======================================================================
include ../make.inc

PY_MOD      = pywrapper
F90_SRC     = main.f90
OBJ         = $(F90_SRC:.f90=.o)
<<<<<<< HEAD
SIGNATURES	= _signatures.pyf
=======
F2PYFLAGS   = --build-dir build
>>>>>>> 56dfe5c7
F2PY        = f2py
ifeq ($(F90),gfortran)
		LINK		= -lgfortran
endif
.PHONY: all clean

all: test

clean:
	rm -rf *.mod *.smod *.o f90wrap*.f90 ${PY_MOD}_*.py _${PY_MOD}*.so __pycache__/ .f2py_f2cmap build ${PY_MOD}_*/

%.o: %.f90
	${F90} ${F90FLAGS} -c $< -o $@

f2py: ${OBJ} ${F90_SRC}
	CFLAGS="${CFLAGS}" ${F2PY} -c -m _${PY_MOD}_no_sign ${F2PYFLAGS} ${F90_SRC}

test: f2py
	${PYTHON} tests_no_sign.py<|MERGE_RESOLUTION|>--- conflicted
+++ resolved
@@ -6,11 +6,7 @@
 PY_MOD      = pywrapper
 F90_SRC     = main.f90
 OBJ         = $(F90_SRC:.f90=.o)
-<<<<<<< HEAD
-SIGNATURES	= _signatures.pyf
-=======
 F2PYFLAGS   = --build-dir build
->>>>>>> 56dfe5c7
 F2PY        = f2py
 ifeq ($(F90),gfortran)
 		LINK		= -lgfortran
