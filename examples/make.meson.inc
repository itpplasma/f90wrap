--- conflicted
+++ resolved
@@ -1,21 +1,13 @@
-<<<<<<< HEAD
 CC        ?= gcc
 F90       ?= gfortran
 F90FLAGS  = -fPIC
 FPP       := gfortran -xf95-cpp-input -E
-=======
-CC        = gcc
-F90       = gfortran
-F90FLAGS  = -fPIC -xf95-cpp-input
-FPP       = gfortran -E
->>>>>>> d30c8c05
 PYTHON    = python
 #NAME      = name
 WRAPFLAGS := -v
 F2PYFLAGS := --lower
 DIRECTC   ?= no
 
-<<<<<<< HEAD
 ifeq ($(F90), gfortran)
 	F90FLAGS  := $(F90FLAGS) -xf95-cpp-input
 else ifeq ($(F90), nvfortran)
@@ -23,10 +15,7 @@
 endif
 
 
-.SUFFIXES: .f90 .fpp .f
-=======
 .SUFFIXES: .f90 .fpp .f .F90 .F
->>>>>>> d30c8c05
 
 .PHONY: all clean
 
@@ -49,20 +38,14 @@
 
 
 .f90.fpp:
-<<<<<<< HEAD
+	${FPP} $<  -o $@
+.F90.fpp:
 	${FPP} $<  -o $@
 .f.fpp:
 	${FPP} $<  -o $@
-=======
-	${FPP} ${F90FLAGS} $<  -o $@
-.F90.fpp:
-	${FPP} ${F90FLAGS} $<  -o $@
-.f.fpp:
-	${FPP} ${F90FLAGS} $<  -o $@
 .F.fpp:
-	${FPP} ${F90FLAGS} $<  -o $@
+	${FPP} $<  -o $@
 
->>>>>>> d30c8c05
 
 # Direct-C mode requires CFLAGS
 ifeq ($(DIRECTC),yes)
