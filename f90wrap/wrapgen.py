# HF XXXXXXXXXXXXXXXXXXXXXXXXXXXXXXXXXXXXXXXXXXXXXXXXXXXXXXXXXXXXXXXXXXXXXXXX
# HF X
# HF X   f90wrap: F90 to Python interface generator with derived type support
# HF X
# HF X   Copyright James Kermode 2011
# HF X
# HF X   These portions of the source code are released under the GNU General
# HF X   Public License, version 2, http://www.gnu.org/copyleft/gpl.html
# HF X
# HF X   If you would like to license the source code under different terms,
# HF X   please contact James Kermode, james.kermode@gmail.com
# HF X
# HF X   When using this software, please cite the following reference:
# HF X
# HF X   http://www.jrkermode.co.uk/f90wrap
# HF X
# HF XXXXXXXXXXXXXXXXXXXXXXXXXXXXXXXXXXXXXXXXXXXXXXXXXXXXXXXXXXXXXXXXXXXXXXXX

import logging
import copy
import re
from f90wrap.fortran import *
from f90wrap.codegen import CodeGenerator
import numpy as np

# numeric codes for Fortran types.
# Those with suffix _A are 1D arrays, _A2 2D are arrays
T_NONE        =  0
T_INTEGER     =  1
T_REAL        =  2
T_COMPLEX     =  3
T_LOGICAL     =  4

T_INTEGER_A   =  5
T_REAL_A      =  6
T_COMPLEX_A   =  7
T_LOGICAL_A   =  8
T_CHAR        =  9

T_CHAR_A      =  10
T_DATA        =  11
T_INTEGER_A2  =  12
T_REAL_A2     =  13

class F90WrapperGenerator(FortranVisitor, CodeGenerator):

    def __init__(self, prefix, sizeof_fortran_t, string_lengths):
        CodeGenerator.__init__(self, indent=' ' * 4,
                               max_length=80,
                               continuation='&')
        FortranVisitor.__init__(self)
        self.prefix = prefix
        self.sizeof_fortran_t = sizeof_fortran_t
        self.string_lengths = string_lengths

    def visit_Module(self, node):
        self.code = []
        self.generic_visit(node)
        f90_wrapper_file = open('%s%s.f90' % (self.prefix, node.name), 'w')
        f90_wrapper_file.write(str(self))
        f90_wrapper_file.close()

    def write_uses_lines(self, node):
        self.write('! BEGIN write_uses_lines')
        if hasattr(node, 'uses'):
            for (mod, only) in node.uses:
                if only is not None:
                    self.write('use %s, only: %s' % (mod, ' '.join(only)))
                else:
                    self.write('use %s' % mod)
        self.write('! END write_uses_lines')
        self.write()

<<<<<<< HEAD
    def write_type_lines(self, node):
        self.write('! BEGIN write_type_lines')
        for typename in node.types:
            self.write("""type %(typename)s_ptr_type
=======
    def write_type_lines(self, tname):
        """
        Write type definition for input type name
        """
        tname = _strip_type(tname)
        self.write("""type %(typename)s_ptr_type
>>>>>>> f976196a
    type(%(typename)s), pointer :: p => NULL()
end type %(typename)s_ptr_type""" % {'typename': tname})
        self.write()

    def write_arg_decl_lines(self, node):
        self.write('! BEGIN write_arg_decl_lines ')

        for arg in node.arguments:
            attributes = [attr for attr in arg.attributes if attr in ('optional', 'pointer', 'intent(in)',
                                                                       'intent(out)', 'intent(inout)') or
                                                                       attr.startswith('dimension') ]
            arg_dict = {'arg_type': arg.type,
                        'type_name': arg.type.startswith('type') and arg.type[5:-1] or None,
                        'arg_name': arg.name}  # self.prefix+arg.name}

            if arg.name in node.transfer_in or arg.name in node.transfer_out:
                self.write('type(%(type_name)s_ptr_type) :: %(arg_name)s_ptr' % arg_dict)
                arg_dict['arg_type'] = arg.wrapper_type
                attributes.append('dimension(%d)' % arg.wrapper_dim)

            arg_dict['arg_attribs'] = ', '.join(attributes)
            arg_dict['comma'] = len(attributes) != 0 and ', ' or ''

            self.write('%(arg_type)s%(comma)s%(arg_attribs)s :: %(arg_name)s' % arg_dict)
            if hasattr(arg, 'f2py_line'):
                self.write(arg.f2py_line)
        self.write('! END write_arg_decl_lines ')
        self.write()

    def write_transfer_in_lines(self, node):
        self.write('! BEGIN write_transfer_in_lines ')
        for arg in node.arguments:
            arg_dict = {'arg_name': arg.name,  # self.prefix+arg.name,
                        'arg_type': arg.type}
            if arg.name in node.transfer_in:
                if 'optional' in arg.attributes:
                    self.write("if (present(%(arg_name)s)) then" % arg_dict)
                    self.indent()

                self.write('%(arg_name)s_ptr = transfer(%(arg_name)s, %(arg_name)s_ptr)' % arg_dict)

                if 'optional' in arg.attributes:
                    self.dedent()
                    self.write('else')
                    self.indent()
                    self.write('%(arg_name)s_ptr%%p => null()' % arg_dict)
                    self.dedent()
                    self.write('end if')
        self.write('! END write_transfer_in_lines ')
        self.write()

    def write_init_lines(self, node):
        self.write('! BEGIN write_init_lines ')
        for alloc in node.allocate:
            self.write('allocate(%s_ptr%%p)' % alloc)  # (self.prefix, alloc))
        for arg in node.arguments:
            if not hasattr(arg, 'init_lines'):
                continue
            exe_optional, exe = arg.init_lines
            D = {'OLD_ARG':arg.name,
                 'ARG':arg.name,  # self.prefix+arg.name,
                 'PTR':arg.name + '_ptr%p'}
            if 'optional' in arg.attributes:
                self.write(exe_optional % D)
            else:
                self.write(exe % D)
        self.write('! END write_init_lines ')
        self.write()

    def write_call_lines(self, node):
        if 'skip_call' in node.attributes:
            return
        
        self.write('! BEGIN write_call_lines ')
        if hasattr(node, 'orig_node'):
            node = node.orig_node

        def dummy_arg_name(arg):
            return arg.name

        def actual_arg_name(arg):
            if arg.name in node.transfer_in or arg.name in node.transfer_out:
                return '%s_ptr%%p' % arg.name
            else:
                return arg.name

        arg_names = ['%s=%s' % (dummy_arg_name(arg), actual_arg_name(arg)) for arg in node.arguments
                     if 'intent(hide)' not in arg.attributes]
        if isinstance(node, Function):
            self.write('%(ret_val)s = %(func_name)s(%(arg_names)s)' %
                       {'ret_val': node.ret_val.name,
                        'func_name': node.name,
                        'arg_names': ', '.join(arg_names)})
        else:
            self.write('call %(sub_name)s(%(arg_names)s)' %
                       {'sub_name': node.name,
                        'arg_names': ', '.join(arg_names)})
        self.write('! END write_call_lines ')
        self.write()

    def write_transfer_out_lines(self, node):
        self.write('! BEGIN write_transfer_out_lines ')
        for arg in node.arguments:
            if arg.name in node.transfer_out:
                self.write('%(arg_name)s = transfer(%(arg_name)s_ptr, %(arg_name)s)' %
                           {'arg_name': arg.name})
        self.write('! END write_transfer_out_lines ')
        self.write()

    def write_finalise_lines(self, node):
        self.write('! BEGIN write_finalise_lines')
        for dealloc in node.deallocate:
            self.write('deallocate(%s_ptr%%p)' % dealloc)  # (self.prefix, dealloc))
        self.write('! END write_finalise_lines')
        self.write()

    def visit_Subroutine(self, node):
        print 'Visiting subroutine %s' % node.name

        self.write("subroutine %(sub_name)s(%(arg_names)s)" %
                   {'sub_name': self.prefix + node.name,
                    'arg_names': ', '.join([arg.name for arg in node.arguments])})
        self.indent()
        self.write()
        self.write_uses_lines(node)
        self.write("implicit none")
        self.write()
        self.write('! BEGIN write_type_lines')
        for tname in node.types:
            self.write_type_lines(tname)
        self.write("! END write_type_lines")
        self.write_arg_decl_lines(node)
        self.write_transfer_in_lines(node)
        self.write_init_lines(node)
        self.write_call_lines(node)
        self.write_transfer_out_lines(node)
        self.write_finalise_lines(node)
        self.dedent()
        self.write("end subroutine %(sub_name)s" % {'sub_name': self.prefix + node.name})
        self.write()
        return self.generic_visit(node)

    def visit_Type(self, node):
        print 'Visiting type %s' % node.name
        
        for el in node.elements:  # assuming Type has elements
            # Get the number of dimensions of the element (if any)
            dims = filter(lambda x: x.startswith('dimension'), el.attributes)
            # Skip this if the type is not do-able
            if 'pointer' in el.attributes and dims != []: continue
            if el.type.lower() == 'type(c_ptr)': continue

            if len(dims) == 0:  # proper scalar type (normal or derived)
                self.write_scalar_wrappers(node, el, self.sizeof_fortran_t)  # where to get sizeof_fortran_t from??
            elif el.type.startswith('type'):  # array of derived types
                self.write_dt_array_wrapper(node, el, dims, self.sizeof_fortran_t)  # where to get dims from?
            else:
                self.write_sc_array_wrapper(node, el, dims, self.sizeof_fortran_t)

        return self.generic_visit(node)

    def write_sc_array_wrapper(self, t, el, dims, sizeof_fortran_t):

        # The following maps the element type to a numeric code
        fortran_type_code = {
                             'd': T_REAL_A,
                             'i': T_INTEGER_A,
                             'S': T_CHAR_A,
                             'complex': T_COMPLEX_A
                             }

        numpy_type_map = {'real(8)': 'd', # FIXME user-provided kinds should be included here
                          'real(dp)':'d',
                          'integer':'i',
                          'logical':'i',
                          'character*(*)':'S',
                          'complex(dp)':'complex',
                          'real(16)':'float128',
                          'real(qp)':'float128'}

        if el.type in numpy_type_map:
            typename = numpy_type_map[el.type]
        else:
            typename = el.type

        self.write('subroutine %s%s__array__%s(this, nd, dtype, dshape, dloc)' % (self.prefix, t.name, el.name))
        self.indent()
        self.write_uses_lines(t)
        self.write('implicit none')
        self.write_type_lines(t.name)
        self.write('integer, intent(in) :: this(%d)' % sizeof_fortran_t)
        self.write('type(%s_ptr_type) :: this_ptr' % t.name)
        self.write('integer, intent(out) :: nd')
        self.write('integer, intent(out) :: dtype')
        try:
            rank = dims[0].count(',') + 1
            if el.type.startswith('character'): rank += 1
        except ValueError:
            rank = 1
        self.write('integer, dimension(10), intent(out) :: dshape')
        self.write('integer*%d, intent(out) :: dloc' % np.dtype('O').itemsize)
        self.write()
        self.write('nd = %d' % rank)
        self.write('dtype = %s' % fortran_type_code[typename]) 
        self.write('this_ptr = transfer(this, this_ptr)')
        if 'allocatable' in el.attributes:
            self.write('if (allocated(this_ptr%%p%%%s)) then' % el.name)
            self.indent()
        if el.type.startswith('character'):
            first = ','.join(['1' for i in range(rank - 1)])
            self.write('dshape(1:%d) = (/len(this_ptr%%p%%%s(%s)), shape(this_ptr%%p%%%s)/)' % (rank, el.name, first, el.name))
        else:
            self.write('dshape(1:%d) = shape(this_ptr%%p%%%s)' % (rank, el.name))
        self.write('dloc = loc(this_ptr%%p%%%s)' % el.name)
        if 'allocatable' in el.attributes:
            self.dedent()
            self.write('else')
            self.indent()
            self.write('dloc = 0')
            self.dedent()
            self.write('end if')

        self.dedent()
        self.write('end subroutine %s%s__array__%s' % (self.prefix, t.name, el.name))
        self.write()

    def write_dt_array_wrapper(self, t, element, dims,
                            sizeof_fortran_t):
        """
        Write fortran get/set/len routine for an array
        
        Parameters
        ----------
        t : type
        element : element
        dims : dims
        sizeof_fortran_t : sizeof_fortran_t
        """
        if element.type.startswith('type') and len(dims) != 1:
            return

        self._write_array_getset_item(t, element, sizeof_fortran_t, 'get')
        self._write_array_setset_item(t, element, sizeof_fortran_t, 'set')
        self._write_array_len(t, element, sizeof_fortran_t)

    def write_scalar_wrappers(self, t, element, sizeof_fortran_t):

        self.write_scalar_wrapper(t, element, sizeof_fortran_t, "get")
        self.write_scalar_wrapper(t, element, sizeof_fortran_t, "set")

    def _write_array_getset_item(self, t, el, sizeof_fortran_t, getset):
        # getset and inout just change things simply from a get to a set routine.
        inout = "in"
        if getset == "get":
            inout = "out"

        self.write('subroutine %s%s__array_%sitem__%s(this, i, %s)' % (self.prefix, t.name,
                                                                       getset, el.name,
                                                                       el.name))
        self.indent()
        self.write()
        self.write_uses_lines(t)
        self.write('implicit none')
        self.write()
        self.write_type_lines(t.name)  # FIXME: not sure if this is right??!!
        self.write_type_lines(el.type)  # I'm passing strings!

        self.write('integer, intent(in) :: this(%d)' % sizeof_fortran_t)
        self.write('type(%s_ptr_type) :: this_ptr' % t.name)
        self.write('integer, intent(in) :: i')
        self.write('integer, intent(%s) :: %s(%d)' % (inout, el.name, sizeof_fortran_t))
        self.write('type(%s_ptr_type) :: %s_ptr' % (t.name, el.name))
        self.write()
        self.write('this_ptr = transfer(this, this_ptr)')

        if 'allocatable' in el.attributes:
            self.write('if (allocated(this_ptr%%p%%%s)) then' % el.name)
            self.indent()

        self.write('if (i < 1 .or. i > size(this_ptr%%p%%%s)) then' % el.name)
        self.indent()
        self.write('call system_abort("array index out of range")')
        self.dedent()
        self.write('else')
        self.indent()
        if getset == "get":
            self.write('%s_ptr%%p => this_ptr%%p%%%s(i)' % (el.name, el.name))
            self.write('%s = transfer(%s_ptr,%s)' % (el.name, el.name, el.name))
        else:
            self.write('%s_ptr = transfer(%s,%s_ptr)' % (el.name, el.name, el.name))
            self.write('this_ptr%%p%%%s(i) = %s_ptr%%p' % (el.name, el.name))

        self.dedent()
        self.write('endif')

        if 'allocatable' in el.attributes:
            self.dedent()
            self.write('else')
            self.indent()
            self.write('call system_abort("derived type array not allocated")')
            self.dedent()
            self.write('end if')

        self.dedent()
        self.write('end subroutine %s%s__array_%sitem__%s' % (self.prefix, t.name,
                                                              getset, el.name))
        self.write()
        

    def _write_array_len(self, t, el, sizeof_fortran_t):
        self.write('subroutine %s%s__array_len__%s(this, n)' % (self.prefix, t.name, el.name))
        self.indent()
        self.write()
        self.write_uses_lines(t)
        self.write('implicit none')
        self.write()
        self.write_type_lines(t.name)
        self.write_type_lines(el.type.name)
        self.write('integer, intent(in) :: this(%d)' % sizeof_fortran_t)
        self.write('integer, intent(out) :: n')
        self.write('type(%s_ptr_type) :: this_ptr' % t.name)
        self.write()
        self.write('this_ptr = transfer(this, this_ptr)')

        if 'allocatable' in el.attributes:
            self.write('if (allocated(this_ptr%%p%%%s)) then' % el.name)
            self.indent()

        self.write('n = size(this_ptr%%p%%%s)' % el.name)

        if 'allocatable' in el.attributes:
            self.dedent()
            self.write('else')
            self.indent()
            self.write('n = 0')
            self.dedent()
            self.write('end if')

        self.dedent()
        self.write('end subroutine %s%s__array_len__%s' % (self.prefix, t.name, el.name))
        self.write()


    def write_scalar_wrapper(self, t, el, sizeof_fortran_t, getset):
        """
        t : a type object from the big tree thing
        element : an element within this type.
        getset : either 'get' or 'set'
        """
        # getset and inout just change things simply from a get to a set routine.
        inout = "in"
        if getset == "get":
            inout = "out"

        self.write('subroutine %s%s__%s__%s(this, %s)' % (self.prefix, t.name,
                                                             getset, el.name, el.name))
        self.indent()
        self.write_uses_lines(t)
        self.write('implicit none')
        self.write_type_lines(t.name)
        if el.type.startswith('type'):
            self.write_type_lines(el.type)

        self.write('integer, intent(in)   :: this(%d)' % sizeof_fortran_t)
        self.write('type(%s_ptr_type) :: this_ptr' % t.name)

        if el.type.startswith('type'):
            # For derived types elements, treat as opaque reference
            self.write('integer, intent(%s) :: %s(%d)' % (inout, el.name, sizeof_fortran_t))

            self.write('type(%s_ptr_type) :: %s_ptr' % (_strip_type(el.type), el.name))
            self.write()
            self.write('this_ptr = transfer(this, this_ptr)')
            if getset == "get":
                self.write('%s_ptr%%p => this_ptr%%p%%%s' % (el.name, el.name))
                self.write('%s = transfer(%s_ptr,%s)' % (el.name, el.name, el.name))
            else:
                self.write('%s_ptr = transfer(%s,%s_ptr)' % (el.name,
                                                                      el.name,
                                                                      el.name))
                self.write('this_ptr%%p%%%s = %s_ptr%%p' % (el.name, el.name))
        else:
            # Return/set by value
            if 'pointer' in el.attributes:
                el.attributes.remove('pointer')

            if el.attributes != []:
                self.write('%s, %s, intent(%s) :: %s' % (el.type,
                                                         ','.join(el.attributes),
                                                         inout, el.name))
            else:
                self.write('%s, intent(%s) :: %s' % (el.type, inout, el.name))
            self.write()
            self.write('this_ptr = transfer(this, this_ptr)')
            if getset == "get":
                self.write('%s = this_ptr%%p%%%s' % (el.name, el.name))
            else:
                self.write('this_ptr%%p%%%s = %s' % (el.name, el.name))
        self.dedent()
        self.write('end subroutine %s%s__%s__%s' % (self.prefix, t.name, getset,
                                                    el.name))
        self.write()


class PythonWrapperGenerator(FortranVisitor, CodeGenerator):

    def __init__(self, prefix, mod_name, imports=None):
        CodeGenerator.__init__(self, indent=' ' * 4,
                               max_length=80,
                               continuation='\\')
        FortranVisitor.__init__(self)
        self.prefix = prefix
        self.mod_name = mod_name
        if imports is None:
            imports = [(mod_name, None),
                       ('functools', None),
                       ('f90wrap.arraydata', 'arraydata'),
                       ('f90wrap.fortrantype', 'fortrantype')]
        self.imports = imports

    def _fmt_arg(self, node, arg, replace_types=True, include_values=False):
        arg_name = arg.name
        if arg.name == 'this':
            arg_name = 'self'
        if replace_types and arg.type.startswith('type'):
            arg_name = '%s._handle' % arg_name
        arg_str = arg_name
        if include_values and arg.value != '':
            arg_str += '=%r' % arg.value
        return arg_str

    def _skip_arg(self, node, arg):
        if 'intent(out)' in arg.attributes:
            return True
        return False

    def visit_Module(self, node):
        self.code = []
        for (mod, alias) in self.imports:
            if alias is None:
                self.write('import %s' % mod)
            else:
                self.write('import %s as %s' % (mod, alias)) 
        self.write()
        self.generic_visit(node)
        py_wrapper_file = open('%s.py' % node.name.lower(), 'w')
        py_wrapper_file.write(str(self))
        py_wrapper_file.close()

    def write_constructor(self, node):
        handle_arg = Argument(name='handle',
                              filename=node.filename,
                              doc='Opaque reference to existing derived type instance',
                              lineno=node.lineno,
                              attributes=['intent(in)'],
                              type='integer',
                              value=None)
        
        f90_arguments = [arg for arg in node.arguments if not self._skip_arg(node, arg)]
        py_arguments = node.arguments  + [handle_arg]

        dct = dict(func_name=node.name,
                   prefix=self.prefix,
                   mod_name=self.mod_name,
                   py_arg_names=', '.join([self._fmt_arg(node, arg, False, True) for arg in py_arguments]),
                   f90_arg_names=', '.join([self._fmt_arg(node, arg) for arg in f90_arguments]))

        self.write("""@functools.wraps(%(mod_name)s.%(prefix)s%(func_name)s, assigned=['__doc__'])
def __init__(%(py_arg_names)s):""" % dct)
        self.indent()
        self.write('fortrantype.FortranDerivedType.__init__(self)')
        self.write('self._alloc = handle is None')
        self.write('if self._alloc:')
        self.indent()
        self.write('handle = %(mod_name)s.%(prefix)s%(func_name)s(%(f90_arg_names)s)' % dct)
        self.dedent()
        self.write('self._handle = handle')
        self.dedent()
        self.write()

    def write_destructor(self, node):
        dct = dict(func_name=node.name,
                   prefix=self.prefix,
                   mod_name=self.mod_name,
                   arg_names=', '.join([self._fmt_arg(node, arg, False, False) for arg in node.arguments if not
                                        self._skip_arg(node, arg)]))
        self.write("""@functools.wraps(%(mod_name)s.%(prefix)s%(func_name)s, assigned=['__doc__'])
def __del__(%(arg_names)s):""" % dct)
        self.indent()
        self.write('if self._alloc:')
        self.indent()
        self.write('%(mod_name)s.%(prefix)s%(func_name)s(%(arg_names)s)' % dct)
        self.dedent()
        self.dedent()
        self.write()

    def visit_Procedure(self, node):
        if 'constructor' in node.attributes:
            self.write_constructor(node)
        elif 'destructor' in node.attributes:
            self.write_destructor(node)
        else:
            dct = dict(func_name=node.name,
                       prefix=self.prefix,
                       mod_name=self.mod_name,
                       arg_names=', '.join([self._fmt_arg(node, arg) for arg in node.arguments]))
            self.write("""@functools.wraps(%(mod_name)s.%(prefix)s%(func_name)s, assigned=['__doc__'])
def %(func_name)s(%(arg_names)s):""" % dct)
            self.indent()
            call_line = '%(mod_name)s.%(prefix)s%(func_name)s(%(arg_names)s)' % dct
            if isinstance(node, Function):
                call_line = 'return %s' % call_line
            self.write(call_line)
            self.dedent()
            self.write()

    def visit_Type(self, node):
        cls_name = node.name.title()
        self.write('class %s(fortrantype.FortranDerivedType):' % cls_name)
        self.indent()
        self.generic_visit(node)

        for el in node.elements:
            # Get the number of dimensions of the element (if any)
            dims = filter(lambda x: x.startswith('dimension'), el.attributes)
            # Skip this if the type is not do-able
            if 'pointer' in el.attributes and dims != []: continue
            if el.type.lower() == 'type(c_ptr)': continue

            if len(dims) == 0:  # proper scalar type (normal or derived)
                if el.type.startswith('type'):
                    self.write_dt_wrappers(node, el) 
                else:
                    self.write_scalar_wrappers(node, el) 
            elif el.type.startswith('type'):  # array of derived types
                self.write_dt_array_wrapper(node, el, dims)
            else:
                self.write_sc_array_wrapper(node, el, dims)

        self.dedent()

    def write_scalar_wrappers(self, node, el):
        dct = dict(el_name=el.name, mod_name=self.mod_name,
                   prefix=self.prefix, type_name=node.name)
        self.write("""@property
def %(el_name)s(self):
    return %(mod_name)s.%(prefix)s%(type_name)s__get__%(el_name)s(self._handle)

@%(el_name)s.setter
def %(el_name)s(self, %(el_name)s):
    %(mod_name)s.%(prefix)s%(type_name)s__set__%(el_name)s(self._handle, %(el_name)s)
""" % dct)
        self.write()

    def write_dt_wrappers(self, node, el):
        dct = dict(el_name=el.name, mod_name=self.mod_name,
                   prefix=self.prefix, type_name=node.name,
                   cls_name=node.name.title())
        self.write("""@property
def %(el_name)s(self):
    %(el_name)s_handle = %(mod_name)s.%(prefix)s%(type_name)s__get__%(el_name)s(self._handle)
    if tuple(%(el_name)s_handle) in self._objs:
        %(el_name)s = self._objs[tuple(%(el_name)s_handle)]
    else:
        %(el_name)s = %(cls_name)s(handle=%(el_name)s_handle)
        self._objs[tuple(%(el_name)s_handle)] = %(el_name)s
    return %(el_name)s

@%(el_name)s.setter
def %(el_name)s(self, %(el_name)s):
    %(el_name)s = %(el_name)s._handle
    %(mod_name)s.%(prefix)s%(type_name)s__set__%(el_name)s(self._handle, %(el_name)s)
""" % dct)

    def write_sc_array_wrapper(self, node, el, dims):
        dct = dict(el_name=el.name, mod_name=self.mod_name,
                   prefix=self.prefix, type_name=node.name)
        self.write("""@property
def %(el_name)s(self):
   if '%(el_name)s' in self._arrays:
       %(el_name)s = self._arrays['%(el_name)s']
   else:
       %(el_name)s = arraydata.get_array(len(self._handle),
                                         self._handle,
                                         %(mod_name)s.%(prefix)s%(type_name)s__array__%(el_name)s)
       self._arrays['%(el_name)s'] = %(el_name)s
   return %(el_name)s

@%(el_name)s.setter
def %(el_name)s(self, %(el_name)s):
    self.%(el_name)s[...] = %(el_name)s

""" % dct)     

    def write_dt_array_wrapper(self, node, el, dims):
        pass


class UnwrappablesRemover(FortranTransformer):

    def __init__(self, callbacks, types, constructors, destructors):
        self.callbacks = callbacks
        self.types = types
        self.constructors = constructors
        self.destructors = destructors

    def visit_Procedure(self, node):
        # special case: keep all constructors and destructors, although
        # they may have pointer arguments
        for suff in self.constructors + self.destructors:
            if node.name.endswith(suff):
                return node

        args = node.arguments[:]
        if isinstance(node, Function):
            args.append(node.ret_val)

        for arg in args:
            # only callback functions in self.callbacks
            if 'callback' in arg.attributes:
                if node.name not in self.callbacks:
                    logging.debug('removing callback routine %s' % node.name)
                    return None
                else:
                    continue

            if 'optional' in arg.attributes:
                # we can remove the argument instead of the whole routine
                return self.generic_visit(node)
            else:
                # no allocatables or pointers
                if 'allocatable' in arg.attributes or 'pointer' in arg.attributes:
                    logging.debug('removing routine %s due to allocatable/pointer arguments' % node.name)
                    return None

                # no complex scalars (arrays are OK)
                dims = [attrib for attrib in arg.attributes if attrib.startswith('dimension')]
                if arg.type.startswith('complex') and len(dims) == 0:
                    logging.debug('removing routine %s due to complex scalar arguments' % node.name)
                    return None

                # no derived types apart from those in self.types
                if arg.type.startswith('type') and arg.type not in self.types:
                    logging.debug('removing routine %s due to unsupported derived type %s' % (node.name, arg.type))
                    return None

        return self.generic_visit(node)

    def visit_Argument(self, node):
        if not hasattr(node, 'attributes'):
            return node

        if not 'optional' in node.attributes:
            return node

        # remove optional allocatable/pointer arguments
        if 'allocatable' in node.attributes or 'pointer' in node.attributes:
            logging.debug('removing optional argument %s due to allocatable/pointer attributes' % node.name)
            return None

        # remove optional complex scalar arguments
        dims = [attrib for attrib in node.attributes if attrib.startswith('dimension')]
        if node.type.startswith('complex') and len(dims) == 0:
            logging.debug('removing optional argument %s as it is a complex scalar' % node.name)
            return None

        # remove optional derived types not in self.types
        if node.type.startswith('type') and node.type not in self.types:
            logging.debug('removing optional argument %s due to unsupported derived type %s' % (node.name, node.type))
            return None

        return node

    def visit_Type(self, node):
        if node.name not in self.types:
            logging.debug('removing type %s' % node.name)
            return None
        else:
            return node

    

def fix_subroutine_uses_clauses(tree, types, kinds):
    """Walk over all nodes in tree, updating subroutine uses
       clauses to include the parent module and all necessary modules
       from types and kinds."""

    for mod, sub, arguments in walk_procedures(tree):

        sub.uses = set()
        sub.uses.add((mod.name, None))

        for arg in arguments:
            if arg.type.startswith('type') and arg.type in types:
                sub.uses.add((types[arg.type].mod_name, None))

        for (mod, only) in kinds:
            if mod not in sub.uses:
                sub.uses.add((mod, only))

    return tree

def set_intent(attributes, intent):
    """Remove any current "intent" from attributes and replace with intent given"""
    attributes = [attr for attr in attributes if not attr.startswith('intent')]
    attributes.append(intent)
    return attributes

def convert_derived_type_arguments(tree, init_lines, sizeof_fortran_t):
    for mod, sub, arguments in walk_procedures(tree):
        sub.types = set()
        sub.transfer_in = []
        sub.transfer_out = []
        sub.allocate = []
        sub.deallocate = []

        if 'constructor' in sub.attributes:
            sub.arguments[0].attributes = set_intent(sub.arguments[0].attributes, 'intent(out)')

        if 'destructor' in sub.attributes:
            logging.debug('deallocating arg "%s" in %s' % (sub.arguments[0].name, sub.name))
            sub.deallocate.append(sub.arguments[0].name)

        for arg in arguments:
            if not arg.type.startswith('type'):
                continue

            # save original Fortran intent since we'll be overwriting it
            # with intent of the opaque pointer
            arg.attributes = arg.attributes + ['fortran_' + attr for attr in
                               arg.attributes if attr.startswith('intent')]

<<<<<<< HEAD
            typename = arg.type[5:-1]
=======
            typename = _strip_type(arg.type)
>>>>>>> f976196a
            arg.wrapper_type = 'integer'
            arg.wrapper_dim = sizeof_fortran_t
            sub.types.add(typename)

            if typename in init_lines:
                use, (exe, exe_optional) = init_lines[typename]
                if use is not None:
                    sub.uses.add((use, None))
                arg.init_lines = (exe_optional, exe)

            if 'intent(out)' in arg.attributes:
                arg.attributes = set_intent(arg.attributes, 'intent(out)')
                sub.transfer_out.append(arg.name)
                if 'pointer' not in arg.attributes:
                    logging.debug('allocating arg "%s" in %s' % (arg.name, sub.name))
                    sub.allocate.append(arg.name)
            else:
                arg.attributes = set_intent(arg.attributes, 'intent(in)')
                sub.transfer_in.append(arg.name)

    return tree


class StringLengthConverter(FortranVisitor):
    """Convert lengths of all character strings to standard format

    Looks in all Procedure arguments and Type elements.
    Changes from '(len=*)' or '(*)' syntax to *(*) syntax.
    """

    def __init__(self, string_lengths, default_string_length):
        self.string_lengths = string_lengths
        self.default_string_length = default_string_length

    def visit_Declaration(self, node):
        if not node.type.startswith('character'):
            return

        try:
            lind = node.type.index('(')
            rind = node.type.rindex(')')
            typ = node.type[:lind] + '*' + node.type[lind:rind + 1].replace('len=', '')
            string_length = typ[11:-1]

            # Try to get length of string arguments
            if not string_length == '*' and not all([x in '0123456789' for x in string_length]):
                string_length = self.string_lengths.get(string_length, self.default_string_length)

            # Default string length for intent(out) strings
            if string_length == '*' and 'intent(out)' in node.attributes:
                string_length = 'character*(%s)' % self.default_string_length

        except ValueError:
            string_length = 1

        node.type = 'character*(%s)' % str(string_length)

class ArrayDimensionConverter(FortranVisitor):
    """
    Transform unspecified dimensions into additional dummy arguments

    e.g. the following code

        subroutine foo(a)
          integer a(:)
        end subroutine foo

    becomes:

        subroutine foo(a, n0)
          integer a(n0)
          integer n0
          !f2py intent(hide), depend(a) :: n0 = shape(a,0)
        end subroutine foo
    """

    valid_dim_re = re.compile(r'^(([-0-9.e]+)|(size\([_a-zA-Z0-9\+\-\*\/]*\))|(len\(.*\)))$')

    @staticmethod
    def split_dimensions(dim):
        """Given a string like "dimension(a,b,c)" return the list of dimensions ['a','b','c']."""
        dim = dim[10:-1]  # remove "dimension(" and ")"
        br = 0
        d = 1
        ds = ['']
        for c in dim:
            if c != ',': ds[-1] += c
            if   c == '(': br += 1
            elif c == ')': br -= 1
            elif c == ',':
                if br == 0: ds.append('')
                else: ds[-1] += ','
        return ds

    def visit_Procedure(self, node):

        n_dummy = 0
        for arg in node.arguments:
            dims = [attr for attr in arg.attributes if attr.startswith('dimension(') ]
            if dims == []:
                continue
            if len(dims) != 1:
                raise ValueError('more than one dimension attribute found for arg %s in sub %s' %
                                 (arg.name, sub.name))

            ds = ArrayDimensionConverter.split_dimensions(dims[0])

            new_dummy_args = []
            new_ds = []
            for i, d in enumerate(ds):
                if ArrayDimensionConverter.valid_dim_re.match(d):
                    if d.startswith('len'):
                        arg.f2py_line = ('!f2py %s %s, dimension(%s) :: %s' % \
                                         (arg.type,
                                           ','.join([attr for attr in arg.attributes if not attr.startswith('dimension')]),
                                           d.replace('len', 'slen'), arg.name))
                    continue
                dummy_arg = Argument(name='n%d' % n_dummy, type='integer', attributes=['intent(hide)'])

                if 'intent(out)' not in arg.attributes:
                    dummy_arg.f2py_line = ('!f2py intent(hide), depend(%s) :: %s = shape(%s,%d)' %
                                           (arg.name, dummy_arg.name, arg.name, i))
                new_dummy_args.append(dummy_arg)
                new_ds.append(dummy_arg.name)
                n_dummy += 1

            if new_dummy_args != []:
                logging.debug('adding dummy arguments %r to %s' % (new_dummy_args, node.name))
                arg.attributes = ([attr for attr in arg.attributes if not attr.startswith('dimension(')] +
                                  ['dimension(%s)' % ','.join(new_ds)])
                node.arguments.extend(new_dummy_args)


class MethodFinder(FortranTransformer):

    def __init__(self, types, constructor_names, destructor_names, short_names):
        self.types = types
        self.constructor_names = constructor_names
        self.destructor_names = destructor_names
        self.short_names = short_names

    def visit_Interface(self, node):
        new_procs = []
        for proc in node.procedures:
            if isinstance(proc, Procedure):
                new_proc = self.visit_Procedure(proc, interface=node)
                if new_proc is not None:
                    new_procs.append(new_proc)
            else:
                new_procs.append(proc)

        if new_procs == []:
            # interface is now empty: all routines have been moved into Interfaces inside types
            return None
        else:
            # some procedures remain so we need to keep the Interface around
            node.procedures = new_procs
            return node

    def visit_Procedure(self, node, interface=None):
        if (len(node.arguments) == 0 or
             (node.arguments[0] > 0 and
              node.arguments[0].type not in self.types)):
            # procedure is not a method, so leave it alone
            return node

        node.attributes.append('method')
        typ = self.types[node.arguments[0].type]

        # remove prefix from subroutine name to get method name
        node.method_name = node.name
        prefices = [typ.name + '_']
        if typ.name in self.short_names:
            prefices.append(self.short_names[typ.name] + '_')
        for prefix in prefices:
            if node.name.startswith(prefix):
                node.method_name = node.name[len(prefix):]

        # label constructors and destructors
        if node.method_name in self.constructor_names:
            node.attributes.append('constructor')
        elif node.method_name in self.destructor_names:
            node.attributes.append('destructor')

        if interface is None:
            # just a regular method - move into typ.procedures
            typ.procedures.append(node)
            logging.debug('added method %s to type %s' %
                          (node.method_name, typ.name))
        else:
            # this method was originally inside an interface,
            # so we need to replicate Interface inside the Type
            for intf in typ.interfaces:
                if intf.name == interface.name:
                    intf.procedures.append(node)
                    logging.debug('added method %s to interface %s in type %s' %
                                  (node.method_name, intf.name, typ.name))
                    break
            else:
                intf = Interface(interface.name,
                                 interface.filename,
                                 interface.doc,
                                 interface.lineno,
                                 [node])
                typ.interfaces.append(intf)
                logging.debug('added method %s to interface %s in type %s' %
                              (node.method_name, intf.name, typ.name))

        # remove method from parent since we've added it to Type
        return None

def collapse_single_interfaces(tree):
    """Collapse interfaces which contain only a single procedure."""

    class _InterfaceCollapser(FortranTransformer):
        """Replace interfaces with only one procedure by that procedure"""
        def visit_Interface(self, node):
            if len(node.procedures) == 1:
                proc = node.procedures[0]
                proc.doc = node.doc + proc.doc
                logging.debug('collapsing single-component interface %s' % proc.name)
                return proc
            else:
                return node

    class _ProcedureRelocator(FortranTransformer):
        """Filter interfaces and procedures into correct lists"""
        def visit_Type(self, node):
            logging.debug('visiting %r' % node)
            interfaces = []
            procedures = []
            for child in iter_child_nodes(node):
                if isinstance(child, Interface):
                    interfaces.append(child)
                elif isinstance(child, Procedure):
                    procedures.append(child)
                else:
                    # other child nodes should be left where they are
                    pass

            node.interfaces = interfaces
            node.procedures = procedures
            return self.generic_visit(node)

        visit_Module = visit_Type

    tree = _InterfaceCollapser().visit(tree)
    tree = _ProcedureRelocator().visit(tree)
    return tree

<<<<<<< HEAD
=======
def add_missing_constructors(tree):
    for node in walk(tree):
        if not isinstance(node, Type):
            continue
        for child in iter_child_nodes(node):
            if isinstance(child, Procedure):
                if 'constructor' in child.attributes:
                    print 'found constructor', child.name
                    break
        else:
            print 'adding missing constructor for %s' % node.name
            node.procedures.append(Subroutine('%s_initialise' % node.name,
                                              node.filename,
                                              'Automatically generated constructor for %s' % node.name,
                                              node.lineno,
                                              [Argument(name='this',
                                                        filename=node.filename,
                                                        doc='Object to be constructed',
                                                        lineno=node.lineno,
                                                        attributes=['intent(out)'],
                                                        type='type(%s)' % node.name)],
                                              node.uses,
                                              ['constructor', 'skip_call']))
    return tree
                

def add_missing_destructors(tree):
    for node in walk(tree):
        if not isinstance(node, Type):
            continue
        for child in iter_child_nodes(node):
            if isinstance(child, Procedure):
                if 'destructor' in child.attributes:
                    print 'found destructor', child.name
                    break
        else:
            print 'adding missing destructor for %s' % node.name
            node.procedures.append(Subroutine('%s_finalise' % node.name,
                                              node.filename,
                                              'Automatically generated destructor for %s' % node.name,
                                              node.lineno,
                                              [Argument(name='this',
                                                        filename=node.filename,
                                                        doc='Object to be destructed',
                                                        lineno=node.lineno,
                                                        attributes=['intent(inout)'],
                                                        type='type(%s)' % node.name)],
                                              node.uses,
                                              ['destructor', 'skip_call']))
    return tree

>>>>>>> f976196a

class FunctionToSubroutineConverter(FortranVisitor):
    """Convert all functions to subroutines, with return value as an
       intent(out) argument after the last non-optional argument"""

    def visit_Function(self, node):

        # insert ret_val after last non-optional argument
        arguments = node.arguments[:]
        i = 0
        for i, arg in enumerate(arguments):
            if 'optional' in arg.attributes:
                break
        arguments.insert(i, node.ret_val)
        arguments[i].name = 'ret_' + arguments[i].name
        arguments[i].attributes.append('intent(out)')

        new_node = Subroutine(node.name,
                              node.filename,
                              node.doc,
                              node.lineno,
                              arguments,
                              node.uses,
                              node.attributes)
        new_node.orig_node = node  # keep a reference to the original node
        return new_node

class OnlyAndSkip(FortranTransformer):
    """
    This class does the job of removing nodes from the tree 
    which are not necessary to write wrappers for (given user-supplied
    values for only and skip). 
    
    Currently it takes a list of subroutines and a list of types to write
    wrappers for. If empty, it does all of them. 
    """
    def __init__(self, kept_subs, kept_types):
        self.kept_subs = kept_subs
        self.kept_types = kept_types

    def visit_Procedure(self, node):
        if len(self.kept_subs) > 0:
            if node not in self.kept_subs:
                return None

    def visit_Type(self, node):
        if len(self.kept_types) > 0:
            if node not in self.kept_types:
                return None

def transform_to_f90_wrapper(tree, types, kinds, callbacks, constructors,
                             destructors, short_names, init_lines,
                             string_lengths, default_string_length,
                             sizeof_fortran_t, kept_subs, kept_types):
    """
    Apply a number of rules to *tree* to make it suitable for passing to
    a F90WrapperGenerator's visit() method. Transformations performed are:

     * Removal of procedures and types not provided by the user
     * Removal of private symbols
     * Removal of unwrappable routines and optional arguments
     * Addition of missing constructor and destructor wrappers
     * Conversion of all functions to subroutines
     * Update of subroutine uses clauses
     * Conversion of derived type arguments to opaque integer arrays
       via Fortran transfer() intrinsic.
     * ...
    """
<<<<<<< HEAD
    tree = OnlyAndSkip(kept_subs, kept_types).visit(tree)
    tree = remove_private_symbols(tree)
    tree = UnwrappablesRemover(callbacks, types, constructors, destructors).visit(tree)
    tree = MethodFinder(types, constructors, destructors, short_names).visit(tree)
    tree = collapse_single_interfaces(tree)

    FunctionToSubroutineConverter().visit(tree)

=======

    FunctionToSubroutineConverter().visit(tree)
>>>>>>> f976196a
    tree = fix_subroutine_uses_clauses(tree, types, kinds)
    tree = convert_derived_type_arguments(tree, init_lines, sizeof_fortran_t)
    StringLengthConverter(string_lengths, default_string_length).visit(tree)
    ArrayDimensionConverter().visit(tree)
    return tree

def transform_to_py_wrapper(tree, types, kinds, callbacks, constructors,
                            destructors, short_names, init_lines):

    tree = remove_private_symbols(tree)
    tree = UnwrappablesRemover(callbacks, types, constructors, destructors).visit(tree)
    tree = MethodFinder(types, constructors, destructors, short_names).visit(tree)
    tree = collapse_single_interfaces(tree)
    tree = add_missing_constructors(tree)
    tree = add_missing_destructors(tree)
    return tree


def _strip_type(t):
    if t.startswith('type('):
        t = t[t.index('(') + 1:t.index(')')]
    return t.lower()<|MERGE_RESOLUTION|>--- conflicted
+++ resolved
@@ -25,22 +25,22 @@
 
 # numeric codes for Fortran types.
 # Those with suffix _A are 1D arrays, _A2 2D are arrays
-T_NONE        =  0
-T_INTEGER     =  1
-T_REAL        =  2
-T_COMPLEX     =  3
-T_LOGICAL     =  4
-
-T_INTEGER_A   =  5
-T_REAL_A      =  6
-T_COMPLEX_A   =  7
-T_LOGICAL_A   =  8
-T_CHAR        =  9
-
-T_CHAR_A      =  10
-T_DATA        =  11
-T_INTEGER_A2  =  12
-T_REAL_A2     =  13
+T_NONE = 0
+T_INTEGER = 1
+T_REAL = 2
+T_COMPLEX = 3
+T_LOGICAL = 4
+
+T_INTEGER_A = 5
+T_REAL_A = 6
+T_COMPLEX_A = 7
+T_LOGICAL_A = 8
+T_CHAR = 9
+
+T_CHAR_A = 10
+T_DATA = 11
+T_INTEGER_A2 = 12
+T_REAL_A2 = 13
 
 class F90WrapperGenerator(FortranVisitor, CodeGenerator):
 
@@ -71,19 +71,12 @@
         self.write('! END write_uses_lines')
         self.write()
 
-<<<<<<< HEAD
-    def write_type_lines(self, node):
-        self.write('! BEGIN write_type_lines')
-        for typename in node.types:
-            self.write("""type %(typename)s_ptr_type
-=======
     def write_type_lines(self, tname):
         """
         Write type definition for input type name
         """
         tname = _strip_type(tname)
         self.write("""type %(typename)s_ptr_type
->>>>>>> f976196a
     type(%(typename)s), pointer :: p => NULL()
 end type %(typename)s_ptr_type""" % {'typename': tname})
         self.write()
@@ -156,7 +149,7 @@
     def write_call_lines(self, node):
         if 'skip_call' in node.attributes:
             return
-        
+
         self.write('! BEGIN write_call_lines ')
         if hasattr(node, 'orig_node'):
             node = node.orig_node
@@ -228,7 +221,7 @@
 
     def visit_Type(self, node):
         print 'Visiting type %s' % node.name
-        
+
         for el in node.elements:  # assuming Type has elements
             # Get the number of dimensions of the element (if any)
             dims = filter(lambda x: x.startswith('dimension'), el.attributes)
@@ -255,7 +248,7 @@
                              'complex': T_COMPLEX_A
                              }
 
-        numpy_type_map = {'real(8)': 'd', # FIXME user-provided kinds should be included here
+        numpy_type_map = {'real(8)': 'd',  # FIXME user-provided kinds should be included here
                           'real(dp)':'d',
                           'integer':'i',
                           'logical':'i',
@@ -287,7 +280,7 @@
         self.write('integer*%d, intent(out) :: dloc' % np.dtype('O').itemsize)
         self.write()
         self.write('nd = %d' % rank)
-        self.write('dtype = %s' % fortran_type_code[typename]) 
+        self.write('dtype = %s' % fortran_type_code[typename])
         self.write('this_ptr = transfer(this, this_ptr)')
         if 'allocatable' in el.attributes:
             self.write('if (allocated(this_ptr%%p%%%s)) then' % el.name)
@@ -391,7 +384,7 @@
         self.write('end subroutine %s%s__array_%sitem__%s' % (self.prefix, t.name,
                                                               getset, el.name))
         self.write()
-        
+
 
     def _write_array_len(self, t, el, sizeof_fortran_t):
         self.write('subroutine %s%s__array_len__%s(this, n)' % (self.prefix, t.name, el.name))
@@ -526,7 +519,7 @@
             if alias is None:
                 self.write('import %s' % mod)
             else:
-                self.write('import %s as %s' % (mod, alias)) 
+                self.write('import %s as %s' % (mod, alias))
         self.write()
         self.generic_visit(node)
         py_wrapper_file = open('%s.py' % node.name.lower(), 'w')
@@ -541,9 +534,9 @@
                               attributes=['intent(in)'],
                               type='integer',
                               value=None)
-        
+
         f90_arguments = [arg for arg in node.arguments if not self._skip_arg(node, arg)]
-        py_arguments = node.arguments  + [handle_arg]
+        py_arguments = node.arguments + [handle_arg]
 
         dct = dict(func_name=node.name,
                    prefix=self.prefix,
@@ -615,9 +608,9 @@
 
             if len(dims) == 0:  # proper scalar type (normal or derived)
                 if el.type.startswith('type'):
-                    self.write_dt_wrappers(node, el) 
+                    self.write_dt_wrappers(node, el)
                 else:
-                    self.write_scalar_wrappers(node, el) 
+                    self.write_scalar_wrappers(node, el)
             elif el.type.startswith('type'):  # array of derived types
                 self.write_dt_array_wrapper(node, el, dims)
             else:
@@ -676,7 +669,7 @@
 def %(el_name)s(self, %(el_name)s):
     self.%(el_name)s[...] = %(el_name)s
 
-""" % dct)     
+""" % dct)
 
     def write_dt_array_wrapper(self, node, el, dims):
         pass
@@ -764,7 +757,7 @@
         else:
             return node
 
-    
+
 
 def fix_subroutine_uses_clauses(tree, types, kinds):
     """Walk over all nodes in tree, updating subroutine uses
@@ -816,11 +809,7 @@
             arg.attributes = arg.attributes + ['fortran_' + attr for attr in
                                arg.attributes if attr.startswith('intent')]
 
-<<<<<<< HEAD
-            typename = arg.type[5:-1]
-=======
             typename = _strip_type(arg.type)
->>>>>>> f976196a
             arg.wrapper_type = 'integer'
             arg.wrapper_dim = sizeof_fortran_t
             sub.types.add(typename)
@@ -1071,8 +1060,6 @@
     tree = _ProcedureRelocator().visit(tree)
     return tree
 
-<<<<<<< HEAD
-=======
 def add_missing_constructors(tree):
     for node in walk(tree):
         if not isinstance(node, Type):
@@ -1097,7 +1084,7 @@
                                               node.uses,
                                               ['constructor', 'skip_call']))
     return tree
-                
+
 
 def add_missing_destructors(tree):
     for node in walk(tree):
@@ -1124,7 +1111,6 @@
                                               ['destructor', 'skip_call']))
     return tree
 
->>>>>>> f976196a
 
 class FunctionToSubroutineConverter(FortranVisitor):
     """Convert all functions to subroutines, with return value as an
@@ -1169,20 +1155,23 @@
         if len(self.kept_subs) > 0:
             if node not in self.kept_subs:
                 return None
+        return node
 
     def visit_Type(self, node):
         if len(self.kept_types) > 0:
             if node not in self.kept_types:
                 return None
+        return node
 
 def transform_to_f90_wrapper(tree, types, kinds, callbacks, constructors,
-                             destructors, short_names, init_lines,
-                             string_lengths, default_string_length,
-                             sizeof_fortran_t, kept_subs, kept_types):
+                              destructors, short_names, init_lines,
+                              string_lengths, default_string_length,
+                              sizeof_fortran_t, only_subs, only_types):
+
     """
     Apply a number of rules to *tree* to make it suitable for passing to
     a F90WrapperGenerator's visit() method. Transformations performed are:
-
+ 
      * Removal of procedures and types not provided by the user
      * Removal of private symbols
      * Removal of unwrappable routines and optional arguments
@@ -1193,8 +1182,7 @@
        via Fortran transfer() intrinsic.
      * ...
     """
-<<<<<<< HEAD
-    tree = OnlyAndSkip(kept_subs, kept_types).visit(tree)
+    tree = OnlyAndSkip(only_subs, only_types).visit(tree)
     tree = remove_private_symbols(tree)
     tree = UnwrappablesRemover(callbacks, types, constructors, destructors).visit(tree)
     tree = MethodFinder(types, constructors, destructors, short_names).visit(tree)
@@ -1202,15 +1190,12 @@
 
     FunctionToSubroutineConverter().visit(tree)
 
-=======
-
-    FunctionToSubroutineConverter().visit(tree)
->>>>>>> f976196a
     tree = fix_subroutine_uses_clauses(tree, types, kinds)
     tree = convert_derived_type_arguments(tree, init_lines, sizeof_fortran_t)
     StringLengthConverter(string_lengths, default_string_length).visit(tree)
     ArrayDimensionConverter().visit(tree)
     return tree
+
 
 def transform_to_py_wrapper(tree, types, kinds, callbacks, constructors,
                             destructors, short_names, init_lines):
@@ -1227,4 +1212,54 @@
 def _strip_type(t):
     if t.startswith('type('):
         t = t[t.index('(') + 1:t.index(')')]
-    return t.lower()+    return t.lower()
+
+
+def find_referenced_types(mods, tree):
+    """
+    Given a set of modules in a parse tree, find any types either defined in
+    or referenced by the module, recursively.
+    
+    Parameters
+    ----------
+    mods : initial modules to search, must be included in the tree.
+    
+    tree : the full fortran parse tree from which the mods have been taken.
+    
+    Returns
+    -------
+    kept_types : set of Type() objects which are referenced or defined in the 
+                 modules given, or recursively referenced by those types. 
+    """
+
+    # Get used types now
+    kept_types = set()
+    for mod in mods:
+        for t in mod.types:
+            kept_types.add(t)
+
+        for el in mod.elements:
+            if el.type.startswith('type'):
+                for mod2 in walk_modules(tree):
+                    for mt in mod2.types:
+                        if mt.name in el.type:
+                            kept_types.add(mt)
+
+    # kept_types is now all types defined/referenced directly in kept_mods. But we also
+    # need those referenced by them.
+    new_set = copy.copy(kept_types)
+    while new_set != set():
+        temp_set = list(new_set)
+        for t in temp_set:
+            for el in t.elements:
+                if el.type.startswith('type'):  # a referenced type, need to find def
+                    for mod2 in walk_modules(tree):
+                        for mt in mod2.types:
+                            if mt.name in el.type:
+                                new_set.add(mt)
+        # take out all the original types from new_set
+        new_set -= kept_types
+        # update the kept_types with new ones
+        kept_types |= new_set
+
+    return kept_types