# HF XXXXXXXXXXXXXXXXXXXXXXXXXXXXXXXXXXXXXXXXXXXXXXXXXXXXXXXXXXXXXXXXXXXXXXXX
# HF X
# HF X   f90wrap: F90 to Python interface generator with derived type support
# HF X
# HF X   Copyright James Kermode 2011
# HF X
# HF X   These portions of the source code are released under the GNU General
# HF X   Public License, version 2, http://www.gnu.org/copyleft/gpl.html
# HF X
# HF X   If you would like to license the source code under different terms,
# HF X   please contact James Kermode, james.kermode@gmail.com
# HF X
# HF X   When using this software, please cite the following reference:
# HF X
# HF X   http://www.jrkermode.co.uk/f90wrap
# HF X
# HF XXXXXXXXXXXXXXXXXXXXXXXXXXXXXXXXXXXXXXXXXXXXXXXXXXXXXXXXXXXXXXXXXXXXXXXX

import logging

class Fortran(object):
    """
    Abstract base class for all nodes in Fortran parser tree. Has
    attributes *name*, *filename*, *doc*, *lineno*.
    """

    _fields = []

    def __init__(self, name='', filename='', doc=None,
                 lineno=0):
        self.name = name
        self.filename = filename
        if doc is None:
            doc = []
        self.doc = doc
        self.lineno = lineno

    def __repr__(self):
        return '%s(name=%s)' % (self.__class__.__name__, self.name)

    def __eq__(self, other):
        if other is None: return False
        return (self.name == other.name and
                self.doc == other.doc)

    def __neq__(self, other):
        return not self.__eq__(self, other)


class Root(Fortran):
    """
    Root node of a Fortran parse tree. Has attributes *programs*, *modules*
    and *procedures* in addition to those in Fortran base class.
    """

    _fields = ['programs', 'modules', 'procedures']

    def __init__(self, name='', filename='', doc=None, lineno=0,
                 programs=None, modules=None, procedures=None):
        Fortran.__init__(self, name, filename, doc, lineno)
        if programs is None:
            programs = []
        self.programs = programs
        if modules is None:
            modules = []
        self.modules = modules
        if procedures is None:
            procedures = []
        self.procedures = procedures

    def __eq__(self, other):
        if other is None: return False
        return (self.programs == other.programs and
                self.modules == other.modules and
                self.doc == other.doc and
                self.procedures == other.procedures)

    def __neq__(self, other):
        return not self.__eq__(other)


class Program(Fortran):
    """
    Class to represent a Fortran main program. Has *procedures* attribute
    in addition to Fortran base class attributes.
    """

    _fields = ['procedures']

    def __init__(self, name='', filename='', doc=None, lineno=0,
                 procedures=None):
        Fortran.__init__(self, name, filename, doc, lineno)
        if procedures is None:
            procedures = []
        self.procedures = procedures

    def __eq__(self, other):
        if other is None: return False
        return (self.name == other.name and
                self.doc == other.doc and
                self.procedures == other.procedures and
                self.uses == other.uses)

    def __ne__(self, other):
        return not self.__eq__(other)


class Module(Fortran):
    """
    Represents a Fortran module. Attributes in addition those of Fortran
    base class are *types*, *elements*, *procedures*, *interfaces*,
    *uses*, *default_access*, *public_symbols* and *private_symbols*.
    """

    _fields = ['types', 'elements', 'procedures', 'interfaces', 'uses']

    def __init__(self, name='', filename='', doc=None, lineno=0,
                 types=None, elements=None, procedures=None,
                 interfaces=None, uses=None, default_access='public',
                 public_symbols=None, private_symbols=None):
        Fortran.__init__(self, name, filename, doc, lineno)
        if types is None:
            types = []
        self.types = types
        if elements is None:
            elements = []
        self.elements = elements
        if procedures is None:
            procedures = []
        self.procedures = procedures
        if interfaces is None:
            interfaces = []
        self.interfaces = interfaces
        if uses is None:
            uses = []
        self.uses = uses
        self.default_access = default_access
        if public_symbols is None:
            public_symbols = []
        self.public_symbols = public_symbols
        if private_symbols is None:
            private_symbols = []
        self.private_symbols = private_symbols

    def __eq__(self, other):
        if other is None: return False
        return (self.name == other.name and
                self.types == other.types and
                self.elements == other.elements and
                self.procedures == other.procedures and
                self.doc == other.doc and
                self.uses == other.uses and
                self.interfaces == other.interfaces and
                self.default_access == other.default_access and
                self.public_symbols == other.public_symbols and
                self.private_symbols == other.private_symbols)

    def __ne__(self, other):
        return not self.__eq__(other)

class Procedure(Fortran):
    """
    Abstract class for representing subroutines and functions.
    *arguments* attribute is list of routine arguments.
    """

    _fields = ['arguments']

    def __init__(self, name='', filename='', doc=None, lineno=0,
                 arguments=None, uses=None, attributes=None):
        Fortran.__init__(self, name, filename, doc, lineno)
        if arguments is None: arguments = []
        self.arguments = arguments
        if uses is None: uses = []
        self.uses = uses
        if attributes is None: attributes = []
        self.attributes = attributes

    def __eq__(self, other):
        if other is None: return False
        return (self.name == other.name and
                self.arguments == other.arguments and
                self.doc == other.doc and
                self.uses == other.uses and
                self.attributes == other.attributes)

    def __ne__(self, other):
        return not self.__eq__(other)

class Subroutine(Procedure):
    """
    Subclass of Procedure to represent a Fortran subroutine.
    """

    pass

class Function(Procedure):
    """
    Subclass of Procedure to represent a Fortran function.
    Additional attributes *ret_val* and *ret_val_doc*.
    """

    _fields = ['arguments', 'ret_val']

    def __init__(self, name='', filename='', doc=None, lineno=0,
                 arguments=None, uses=None, attributes=None,
                 ret_val=None, ret_val_doc=None):
        Procedure.__init__(self, name, filename, doc,
                           lineno, arguments, uses, attributes)
        if ret_val is None:
            ret_val = Argument()
        self.ret_val = ret_val
        self.ret_val_doc = ret_val_doc

    def __eq__(self, other):
        if other is None: return False
        return (self.name == other.name and
                self.arguments == other.arguments and
                self.doc == other.doc and
                self.uses == other.uses and
                self.ret_val == other.ret_val and
                self.ret_val_doc == other.ret_val_doc and
                self.attributes == other.attributes)

    def __ne__(self, other):
        return not self.__eq__(other)


class Prototype(Fortran):
    """
    Procedure prototype. Used to populate Interfaces before subroutines
    and functions are added to them.
    """

    pass

class Declaration(Fortran):
    """
    Variable declaration. Parent is either a Module, a Type
    or a Procedure. Additional attributes *type*,
    *attributes* and *value*.
    """

    def __init__(self, name='', filename='', doc=None, lineno=0,
                 attributes=None, type='', value=''):
        Fortran.__init__(self, name, filename, doc, lineno)
        if attributes is None: attributes = []
        self.attributes = attributes
        self.type = type
        self.value = value

    def __eq__(self, other):
        if other is None: return False
        return (self.name == other.name and
                self.type == other.type and
                self.attributes == other.attributes and
                self.doc == other.doc and
                self.value == other.value)

    def __ne__(self, other):
        return not self.__eq__(other)

class Element(Declaration):
    pass

class Argument(Declaration):
    pass

class Type(Fortran):
    """
    Representation of a Fortran derived type. Additional attributes
    *elements* and *procedures*.
    """

    _fields = ['elements', 'procedures', 'interfaces']

    def __init__(self, name='', filename='', doc=None,
                 lineno=0, elements=None, procedures=None, interfaces=None,
                 mod_name=None):
        Fortran.__init__(self, name, filename, doc, lineno)
        if elements is None: elements = []
        self.elements = elements
        if procedures is None: procedures = []
        self.procedures = procedures
        if interfaces is None: interfaces = []
        self.interfaces = interfaces
        self.mod_name = mod_name

    def __eq__(self, other):
        if other is None: return False
        return (self.name == other.name and
                self.elements == other.elements and
                self.doc == other.doc and
                self.procedures == other.procedures and
                self.mod_name == other.mod_name)

    def __ne__(self, other):
        return not self.__eq__(other)


class Interface(Fortran):
    """
    Represenation of a Fortran interface. Additional attribute
    *procedures*.
    """

    _fields = ['procedures']

    def __init__(self, name='', filename='', doc=None,
                 lineno=0, procedures=None):
        Fortran.__init__(self, name, filename, doc, lineno)
        if procedures is None: procedures = []
        self.procedures = procedures

    def __eq__(self, other):
        if other is None: return False
        return (self.name == other.name and
                self.procedures == other.procedures and
                self.doc == other.doc)

    def __ne__(self, other):
        return not self.__eq__(other)



def iter_fields(node):
    """
    Yield a tuple of ``(fieldname, value)`` for each field in ``node._fields``
    that is present on *node*.
    """
    for field in node._fields:
        try:
            yield (field, getattr(node, field))
        except AttributeError:
            pass

def iter_child_nodes(node):
    """
    Yield all direct child nodes of *node*, that is, all fields that are nodes
    and all items of fields that are lists of nodes.
    """
    for name, field in iter_fields(node):
        if isinstance(field, Fortran):
            yield field
        elif isinstance(field, list):
            for item in field:
                if isinstance(item, Fortran):
                    yield item

def walk(node):
    """
    Recursively yield all descendant nodes in the tree starting at *node*
    (including *node* itself), in no specified order.  This is useful if you
    only want to modify nodes in place and don't care about the context.
    """
    from collections import deque
    todo = deque([node])
    while todo:
        node = todo.popleft()
        todo.extend(iter_child_nodes(node))
        yield node

def walk_modules(node):
    """
    Recursively yield all modules in the tree starting at *node*.
    """
    for child in walk(node):
        if isinstance(child, Module):
            yield child

def walk_procedures(tree, include_ret_val=True):
    """
    Walk over all nodes in tree and yield tuples
    (module, procedure, arguments).

    If `include_ret_val` is true then Function return values are
    inserted after last non-optional argument. If
    `skip_if_outside_module` is True, top-level subroutines and
    functions are not included.
    """
    for mod in walk_modules(tree):
        for node in walk(mod):
            if not isinstance(node, Procedure):
                continue

            arguments = node.arguments[:]
            if include_ret_val and isinstance(node, Function):
                arguments.append(node.ret_val)

            yield (mod, node, arguments)

def find(tree, pattern):
    for node in walk(tree):
        if pattern.search(node.name):
            yield node


class FortranVisitor(object):
    """
    Implementation of the Visitor pattern for a Fortran parse tree.

    Walks the tree calling a visitor function for every node found. The
    visitor methods should be defined in subclasses as ``visit_`` plus the
    class name of the node, e.g. ``visit_Module`. If no visitor function is
    found the `generic_visit` visitor is used instead.
    """

    def visit(self, node):
        candidate_methods = ['visit_' + cls.__name__ for cls in
                             node.__class__.__mro__]
        for method in candidate_methods:
            try:
                visitor = getattr(self, method)
                break
            except AttributeError:
                continue
        else:
            visitor = self.generic_visit

        result = visitor(node)
        return result

    def generic_visit(self, node):
        for field, value in iter_fields(node):
            if isinstance(value, list):
                for item in value:
                    if isinstance(item, Fortran):
                        self.visit(item)
            elif isinstance(value, Fortran):
                self.visit(value)


class FortranTransformer(FortranVisitor):
    """
    Subclass of `FortranVisitor` which allows tree to be modified.

    Walks the Fortran parse tree and uses the return value of the
    visitor methods to replace or remove old nodes. If the return
    value of the visitor method is ``None``, the node will be removed.
    """

    def generic_visit(self, node):
        for field, old_value in iter_fields(node):
            old_value = getattr(node, field, None)
            if isinstance(old_value, list):
                new_values = []
                for value in old_value:
                    if isinstance(value, Fortran):
                        value = self.visit(value)
                        if value is None:
                            continue
                        elif not isinstance(value, Fortran):
                            new_values.extend(value)
                            continue
                    new_values.append(value)
                old_value[:] = new_values
            elif isinstance(old_value, Fortran):
                new_node = self.visit(old_value)
                if new_node is None:
                    delattr(node, field)
                else:
                    setattr(node, field, new_node)
        return node


class FortranTreeDumper(FortranVisitor):
    """
    Subclass of `FortranVisitor` which prints a textual representation
    of the Fortran parse tree.
    """

    def __init__(self):
        self.depth = 0
    def generic_visit(self, node):
        print '  ' * self.depth + str(node)
        self.depth += 1
        FortranVisitor.generic_visit(self, node)
        self.depth -= 1

def dump(node):
    """Print contents of Fortran parse tree starting at `node`."""
    FortranTreeDumper().visit(node)

def find_source(node):
    """Locate source code for *node*. Returns a list of strings."""
    if node.filename == '' or node.filename is None:
        return
    lines = open(node.filename, 'r').readlines()
    if isinstance(node.lineno, slice):
        lineno = slice(node.lineno.start - 1, node.lineno.stop - 1)
    else:
        lineno = node.lineno - 1
    return lines[lineno]

def print_source(node, out=None):
    """Print source code for node to *out* (default is sys.stdout)."""
    if out is None:
        import sys
        out = sys.stdout
    source = find_source(node)
    out.writelines(source)

def find_types(tree):
    """
    Walk over all the nodes in tree, building up a dictionary:
      types: maps type names to Type instances

    Returns a pair (types, types_to_mod_names)
    """
    types = {}

    for mod in walk_modules(tree):
        for node in walk(mod):
            if isinstance(node, Type):
                logging.debug('type %s defined in module %s' % (node.name, mod.name))
                node.mod_name = mod.name  # save module name in Type instance
                node.uses = set([(mod.name, None)])
                types['type(%s)' % node.name] = types[node.name] = node

    return types

def fix_argument_attributes(node):
    """
    Walk over all procedures in the tree starting at `node` and
    fix the argument attributes.
    """
    for mod, sub, arguments in walk_procedures(node):
        for arg in arguments:
            if not hasattr(arg, 'attributes'):
                arg.attributes = ['callback']
            if not hasattr(arg, 'type'):
                arg.type = None
    return node


class LowerCaseConverter(FortranTransformer):
    """
    Subclass of FortranTransformer which converts program, module,
    procedure, interface, type and declaration names and attributes to
    lower case. Original names are preserved in the *orig_name*
    attribute.
    """

    def visit_Program(self, node):
        node.orig_name = node.name
        node.name = node.name.lower()
        return self.generic_visit(node)

    def visit_Module(self, node):
        node.orig_name = node.name
        node.name = node.name.lower()
        node.default_access = node.default_access.lower()
        node.private_symbols = [p.lower() for p in node.private_symbols]
        node.public_symbols = [p.lower() for p in node.public_symbols ]
        node.uses = [u.lower() for u in node.uses]
        return self.generic_visit(node)

    def visit_Procedure(self, node):
        node.orig_name = node.name
        node.name = node.name.lower()
        node.uses = [u.lower() for u in node.uses]
        return self.generic_visit(node)

    def visit_Interface(self, node):
        node.orig_name = node.name
        node.name = node.name.lower()
        return self.generic_visit(node)

    def visit_Type(self, node):
        node.orig_name = node.name
        node.name = node.name.lower()
        return self.generic_visit(node)

    def visit_Declaration(self, node):
        node.orig_name = node.name
        node.name = node.name.lower()
        node.type = node.type.lower()
        node.attributes = [a.lower() for a in node.attributes]
        return self.generic_visit(node)

<<<<<<< HEAD
def strip_type(t):
    if t.startswith('type('):
        t = t[t.index('(') + 1:t.index(')')]
    return t.lower()
=======

class AccessUpdater(FortranTransformer):
    """Visit module contents and update public_symbols and
       private_symbols lists to be consistent with (i) default module
       access; (ii) public and private statements at module level;
       (iii) public and private attibutes."""

    def __init__(self):
        self.mod = None

    def visit_Module(self, mod):
        # keep track of the current module
        self.mod = mod
        self.generic_visit(mod)
        self.mod = None

    def visit(self, node):
        if self.mod is None:
            return self.generic_visit(node)

        if self.mod.default_access == 'public':
            if ('private' not in getattr(node, 'attributes', {}) and
                   node.name not in self.mod.private_symbols):

                # symbol should be marked as public if it's not already
                if node.name not in self.mod.public_symbols:
                    logging.debug('marking public symbol ' + node.name)
                    self.mod.public_symbols.append(node.name)
            else:
                # symbol should be marked as private if it's not already
                if node.name not in self.mod.private_symbols:
                    logging.debug('marking private symbol ' + node.name)
                    self.mod.private_symbols.append(node.name)

        elif self.mod.default_access == 'private':
            if ('public' not in getattr(node, 'attributes', {}) and
                   node.name not in self.mod.public_symbols):

                # symbol should be marked as private if it's not already
                if node.name not in self.mod.private_symbols:
                    logging.debug('marking private symbol ' + node.name)
                    self.mod.private_symbols.append(node.name)
            else:
                # symbol should be marked as public if it's not already
                if node.name not in self.mod.public_symbols:
                    logging.debug('marking public symbol ' + node.name)
                    self.mod.public_symbols.append(node.name)

        else:
            raise ValueError('bad default access %s for module %s' %
                               (self.mod.default_access, self.mod.name))

        return node  # no need to recurse further


class PrivateSymbolsRemover(FortranTransformer):
    """
    Transform a tree by removing private symbols.
    """

    def __init__(self):
        self.mod = None

    def visit_Module(self, mod):
        # keep track of the current module
        self.mod = mod
        self.generic_visit(mod)
        self.mod = None

    def visit(self, node):
        if self.mod is None:
            return self.generic_visit(node)

        if node.name in self.mod.private_symbols:
            logging.debug('removing private symbol ' + node.name)
            return None
        else:
            return node

def remove_private_symbols(node):
    """
    Walk the tree starting at *node*, removing all private symbols.

    This funciton first applies the AccessUpdater transformer to
    ensure module *public_symbols* and *private_symbols* are up to
    date with *default_access* and individual `public` and `private`
    attributes.
    """

    node = AccessUpdater().visit(node)
    node = PrivateSymbolsRemover().visit(node)
    return node
>>>>>>> 05ef35d3
<|MERGE_RESOLUTION|>--- conflicted
+++ resolved
@@ -578,12 +578,10 @@
         node.attributes = [a.lower() for a in node.attributes]
         return self.generic_visit(node)
 
-<<<<<<< HEAD
 def strip_type(t):
     if t.startswith('type('):
         t = t[t.index('(') + 1:t.index(')')]
     return t.lower()
-=======
 
 class AccessUpdater(FortranTransformer):
     """Visit module contents and update public_symbols and
@@ -676,4 +674,3 @@
     node = AccessUpdater().visit(node)
     node = PrivateSymbolsRemover().visit(node)
     return node
->>>>>>> 05ef35d3
