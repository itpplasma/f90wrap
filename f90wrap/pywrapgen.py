--- conflicted
+++ resolved
@@ -570,13 +570,8 @@
 
             if isinstance(node, ft.Function):
                 # convert any derived type return values to Python objects
-<<<<<<< HEAD
                 for ret_val in self._filtered_ret_val:
-                    if ret_val.type.startswith("type") or ret_val.type.startswith("class"):
-=======
-                for ret_val in filtered_ret_val:
                     if ret_val.type.startswith(("type", "class")):
->>>>>>> c0d48444
                         cls_name = normalise_class_name(
                             ft.strip_type(ret_val.type), self.class_names
                         )
