#  f90wrap: F90 to Python interface generator with derived type support
#
#  Copyright James Kermode 2011-2018
#
#  This file is part of f90wrap
#  For the latest version see github.com/jameskermode/f90wrap
#
#  f90wrap is free software: you can redistribute it and/or modify
#  it under the terms of the GNU Lesser General Public License as published by
#  the Free Software Foundation, either version 3 of the License, or
#  (at your option) any later version.
#
#  f90wrap is distributed in the hope that it will be useful,
#  but WITHOUT ANY WARRANTY; without even the implied warranty of
#  MERCHANTABILITY or FITNESS FOR A PARTICULAR PURPOSE.  See the
#  GNU Lesser General Public License for more details.
#
#  You should have received a copy of the GNU Lesser General Public License
#  along with f90wrap. If not, see <http://www.gnu.org/licenses/>.
#
#  If you would like to license the source code under different terms,
#  please contact James Kermode, james.kermode@gmail.com

import logging
import os
import warnings
import re

import numpy as np
from typing import Set

from f90wrap import codegen as cg
from f90wrap import fortran as ft
from f90wrap import directc
from f90wrap.transform import shorten_long_name

log = logging.getLogger(__name__)


class F90WrapperGenerator(ft.FortranVisitor, cg.CodeGenerator):
    """
    Creates the Fortran90 code necessary to wrap a given Fortran parse tree
    suitable for input to `f2py`.

    Each node of the tree (Module, Subroutine etc.) is wrapped according to the
    rules in this class when visited (using `F90WrapperGenerator.visit()`).

    Each module's wrapper is written to a separate file, with top-level
    procedures written to another separate file. Derived-types and arrays (both
    of normal types and derive-types) are specially treated. For each, a number
    of subroutines allowing the getting/setting of items, and retrieval of array
    length are written. Furthermore, derived-types are treated as opaque
    references to enable wrapping with `f2py`.

    Parameters
    ----------
    prefix : `str`
        A string with which to prefix module, subroutine and type names.

    sizeof_fortran_t : `int`
        The size, in bytes, of a pointer to a fortran derived type ??

    string_lengths : `dict`
        This is never used...

    abort_func : `str`
        Name of a Fortran function to be invoked when a fatal error occurs

    kind_map : `dict`
        Dictionary mapping Fortran types and kinds to C-types

    types: `dict`
        Dictionary mapping type names to Fortran modules where they are defined
    """

    def __init__(
        self,
        prefix,
        sizeof_fortran_t,
        string_lengths,
        abort_func,
        kind_map,
        types,
        default_to_inout,
        max_length=None,
        auto_raise=None,
        default_string_length=None,
        direct_c_interop=None,
        toplevel_basename="toplevel",
    ):
        if max_length is None:
            max_length = 120
        cg.CodeGenerator.__init__(
            self, indent=" " * 4, max_length=max_length, continuation="&", comment="!"
        )
        ft.FortranVisitor.__init__(self)
        self.prefix = prefix
        self.sizeof_fortran_t = sizeof_fortran_t
        self.string_lengths = string_lengths
        self.abort_func = abort_func
        self.kind_map = kind_map
        self.types = types
        self.default_to_inout = default_to_inout
        self.routines: Set[tuple] = set()
        try:
            self._err_num_var, self._err_msg_var = auto_raise.split(',')
        except ValueError:
            self._err_num_var, self._err_msg_var = None, None
        self.default_string_length = default_string_length
        self.direct_c_interop = direct_c_interop or {}
        self.toplevel_basename = toplevel_basename
        self._namespace_helper = directc.NamespaceHelper(
            self.types,
            namespace_types=bool(self.direct_c_interop),
        )

    def _scope_identifier_for(self, container):
        """Build a stable identifier used to namespace generated helper names."""
        return self._namespace_helper.scope_identifier_for(container)

    def _register_modules(self, root):
        """Cache module nodes by both generated and original names."""
        self._namespace_helper.register_modules(root)

    def _find_type(self, type_name, module_hint=None):
        """Locate a Type node, preferring the provided module hint."""
        return self._namespace_helper.find_type(type_name, module_hint)

    def _type_owner(self, type_name, module_hint=None):
        """Return the defining module name for a given type."""
        return self._namespace_helper.type_owner(type_name, module_hint)

    def _add_extra_use(self, extra_uses, module_name, symbol):
        """Append a symbol to a module's ONLY list, avoiding duplicates."""
        self._namespace_helper.add_extra_use(extra_uses, module_name, symbol)

    def _direct_c_info(self, proc):
        if not self.direct_c_interop:
            return None
        if not hasattr(proc, "mod_name") or not hasattr(proc, "name"):
            return None
        key = directc.ProcedureKey(proc.mod_name, getattr(proc, 'type_name', None), proc.name)
        return self.direct_c_interop.get(key)

    def visit_Root(self, node):
        """
        Write a wrapper for top-level procedures.
        """
        self._register_modules(node)
        # clean up any previous wrapper files
        top_level_wrapper_file = "%s%s.f90" % (
            self.prefix,
            self.toplevel_basename,
        )
        f90_wrapper_files = [
            "%s%s.f90"
            % (self.prefix, os.path.splitext(os.path.basename(mod.filename))[0])
            for mod in node.modules
        ] + [top_level_wrapper_file]

        for f90_wrapper_file in f90_wrapper_files:
            if os.path.exists(f90_wrapper_file):
                os.unlink(f90_wrapper_file)
        self.code = []
        self.generic_visit(node)
        if len(self.code) > 0:
            f90_wrapper_file = open(top_level_wrapper_file, "w")
            f90_wrapper_file.write(str(self))
            f90_wrapper_file.close()

    def visit_Module(self, node):
        """
        Wrap modules. Each Fortran module generates one wrapper source file.

        Subroutines and elements within each module are properly wrapped.
        """
        if hasattr(node, "is_external") and node.is_external:
            return None
        log.info("F90WrapperGenerator visiting module %s" % node.name)
        self.code = []
        self.write("! Module %s defined in file %s" % (node.name, node.filename))
        self.write()
        self.generic_visit(node)

        for el in node.elements:
            dims = list(filter(lambda x: x.startswith("dimension"), el.attributes))
            if len(dims) == 0:  # proper scalar type (normal or derived)
                self._write_scalar_wrappers(node, el, self.sizeof_fortran_t)
            elif ft.is_derived_type(el.type):  # array of derived types
                self._write_dt_array_wrapper(node, el, dims[0], self.sizeof_fortran_t)
            else:
                if "parameter" not in el.attributes:
                    self._write_sc_array_wrapper(
                        node, el, dims[0], self.sizeof_fortran_t
                    )

        self.write("! End of module %s defined in file %s" % (node.name, node.filename))
        self.write()
        if len(self.code) > 0:
            f90_wrapper_name = "%s%s.f90" % (
                self.prefix,
                os.path.splitext(os.path.basename(node.filename))[0],
            )
            if os.path.exists(f90_wrapper_name):
                warnings.warn(
                    "Source file %s contains code for more than one module!"
                    % node.filename
                )
            f90_wrapper_file = open(f90_wrapper_name, "a")
            f90_wrapper_file.write(str(self))
            f90_wrapper_file.close()
        self.code = []

    def write_uses_lines(self, node, extra_uses_dict=None):
        """
        Write "uses mod, only: sub" lines to the code.

        Parameters
        ----------
        node : Node of parse tree
        """
        all_uses = {}
        node_module = getattr(node, "mod_name", None)
        if node_module:
            self._add_extra_use(all_uses, node_module, None)
        if hasattr(node, "uses"):
            for use in node.uses:
                if isinstance(use, str):
                    self._add_extra_use(all_uses, use, None)
                else:
                    mod, only = use
                    if only is None:
                        self._add_extra_use(all_uses, mod, None)
                    else:
                        for symbol in only:
                            self._add_extra_use(all_uses, mod, symbol)

        if extra_uses_dict is not None:
            for mod, info in extra_uses_dict.items():
                if isinstance(info, dict):
                    if info.get("full"):
                        self._add_extra_use(all_uses, mod, None)
                    for symbol in info.get("symbols", []):
                        self._add_extra_use(all_uses, mod, symbol)
                elif info is None:
                    self._add_extra_use(all_uses, mod, None)
                else:
                    for symbol in info:
                        self._add_extra_use(all_uses, mod, symbol)

        if (
            hasattr(node, "attributes")
            and "destructor" in node.attributes
            and not "skip_call" in node.attributes
        ):
            self._add_extra_use(all_uses, node.mod_name, node.call_name)

        if all_uses:
            symbol_sources = {}
            for mod, entry in list(all_uses.items()):
                if entry["full"]:
                    continue
                cleaned = []
                for symbol in entry["symbols"]:
                    symbol_str = symbol if isinstance(symbol, str) else str(symbol)
                    if "=>" in symbol_str:
                        cleaned.append(symbol_str)
                        continue
                    base_symbol = symbol_str.strip()
                    owner = self._type_owner(base_symbol)
                    if owner and owner != mod:
                        if symbol_sources.get(base_symbol) is not None:
                            continue
                    prev = symbol_sources.get(base_symbol)
                    if prev and prev != mod:
                        if owner and prev == owner:
                            continue
                        if owner and mod != owner:
                            continue
                    symbol_sources[base_symbol] = mod
                    cleaned.append(base_symbol)
                if cleaned:
                    entry["symbols"] = cleaned
                else:
                    if entry["full"]:
                        entry["symbols"] = []
                    else:
                        del all_uses[mod]

        for mod, entry in all_uses.items():
            if entry["full"]:
                self.write(f"use {mod}")
        for mod, entry in all_uses.items():
            symbols = entry["symbols"]
            if not symbols:
                continue
            ordered = list(dict.fromkeys(symbols))
            self.write(f"use {mod}, only: {', '.join(ordered)}")

    def write_super_type_lines(self, ty):
        self.write("type " + ty.name)
        self.indent()
        for el in ty.elements:
            self.write(
                el.type
                + "".join(", " + attr for attr in el.attributes)
                + " :: "
                + el.name
            )
        self.dedent()
        self.write("end type " + ty.name)
        self.write()

    def write_type_lines(self, tname, recursive=False, tname_inner=None, *, pointer=False):
        """
        Write a pointer type for a given type name

        Parameters
        ----------
        tname : `str`
            Should be the name of a derived type in the wrapped code.

        recursive : `boolean`
            Adjusts array pointer for recursive derived type array
        """
        tname = ft.strip_type(tname)
        if tname_inner is None:
            tname_inner = tname

        type_node = self._find_type(tname)
        if type_node is None:
            type_node = self.types.get(ft.strip_type(tname))
        attributes = getattr(type_node, "attributes", []) if type_node is not None else []
        if "abstract" in attributes:
            class_type = "class"
        else:
            class_type = "type"

        if not recursive:
            suffix = "_ptr_type"
        else:
            suffix = "_rec_ptr_type"

        self.write(
            """type %(typename)s%(suffix)s
    %(class_type)s(%(typename_inner)s), pointer :: p => NULL()
end type %(typename)s%(suffix)s"""
            % {"suffix": suffix, "class_type": class_type, "typename": tname, "typename_inner": tname_inner}
        )

    def write_class_lines(self, cname, recursive=False, *, pointer=False):
        """
        Write a pointer type for a given class name

        Parameters
        ----------
        tname : `str`
            Should be the name of a class in the wrapped code.
        """
        pointer_str = "pointer :: obj => NULL()" if pointer else "allocatable  :: obj"
        cname = ft.strip_type(cname)
        self.write(
            "type %(classname)s_wrapper_type\n"
            "    class(%(classname)s), %(pointer_str)s\n"
            "end type %(classname)s_wrapper_type" % {"classname": cname, "pointer_str": pointer_str}
        )
        self.write_type_lines(cname, recursive, f"{cname}_wrapper_type")

    def is_class(self, tname):
        if not tname:
            return False
        type_node = self._find_type(tname)
        if type_node is None:
            type_node = self.types.get(ft.strip_type(tname))
        if type_node is None:
            return False
        attributes = getattr(type_node, "attributes", [])
        if "used_as_class" in attributes:
            return True
        fallback = self.types.get(ft.strip_type(tname))
        if fallback is not None and "used_as_class" in getattr(fallback, "attributes", []):
            return True
        if "has_assignment" in getattr(fallback, "attributes", []):
            return True
        return False

    def write_type_or_class_lines(self, tname, recursive=False, *, pointer=False):
        if self.is_class(tname):
            self.write_class_lines(tname, recursive, pointer=pointer)
        else:
            self.write_type_lines(tname, recursive, pointer=pointer)


    def write_arg_decl_lines(self, node, helper_forward=False):
        """
        Write argument declaration lines to the code

        Takes care of argument attributes, and opaque references for derived
        types, as well as f2py-specific lines.
        """
        for arg in node.arguments:
            if "callback" in arg.attributes:
                return "external " + arg.name

            attributes = [
                attr
                for attr in arg.attributes
                if attr
                in ("optional", "pointer", "intent(in)", "intent(out)", "intent(inout)")
                or attr.startswith("dimension")
            ]
            arg_dict = {
                "arg_type": arg.type,
                "type_name": (arg.type.startswith("type") and arg.type[5:-1])
                or (arg.type.startswith("class") and arg.type[6:-1])
                or None,
                "arg_name": arg.name,
            }  # self.prefix+arg.name}

            if arg.name in node.transfer_in or arg.name in node.transfer_out:
                if not helper_forward:
                    self.write(
                        "type(%(type_name)s_ptr_type) :: %(arg_name)s_ptr" % arg_dict
                    )
                arg_dict["arg_type"] = arg.wrapper_type
                attributes.append("dimension(%d)" % arg.wrapper_dim)

            if (
                self._err_num_var and self._err_msg_var
                and arg_dict["arg_name"] in [self._err_num_var, self._err_msg_var]
            ):
                attributes = []
                if arg_dict["arg_name"] == "errmsg":
                    arg_dict["arg_type"] = "character*(%s)" % self.default_string_length
            arg_dict["arg_attribs"] = ", ".join(attributes)
            arg_dict["comma"] = len(attributes) != 0 and ", " or ""

            # character array definition
            # https://github.com/numpy/numpy/issues/18684
            if arg.type == "character(*)":
                arg_dict["arg_type"] = "character*(*)"
            self.write(
                "%(arg_type)s%(comma)s%(arg_attribs)s :: %(arg_name)s" % arg_dict
            )
            if hasattr(arg, "f2py_line"):
                self.write(arg.f2py_line)
            elif self.default_to_inout and all(
                "intent" not in attr for attr in arg.attributes
            ):
                # No f2py instruction and no explicit intent : force f2py to make the argument intent(inout)
                # This is put as an option to prserve backwards compatibility
                self.write("!f2py intent(inout) " + arg.name)

        # For allocatable class returns, declare temporary variable for move_alloc
        orig_node = getattr(node, 'orig_node', node)
        if isinstance(orig_node, ft.Function):
            is_allocatable_return = any("allocatable" in attr.lower() for attr in orig_node.ret_val.attributes)
            if is_allocatable_return:
                is_class_return = self.is_class(orig_node.ret_val.type)
                # Only declare temp for classes (which use wrapper_type and can use move_alloc)
                # For non-class derived types, we can't use move_alloc with pointer target
                if is_class_return:
                    type_name = (orig_node.ret_val.type.startswith("type") and orig_node.ret_val.type[5:-1]) or \
                               (orig_node.ret_val.type.startswith("class") and orig_node.ret_val.type[6:-1])
                    temp_name = f"temp_{orig_node.ret_val.name}"
                    self.write(f"class({type_name}), allocatable :: {temp_name}")

    def write_transfer_in_lines(self, node):
        """
        Write transfer of opaque references.
        """
        for arg in node.arguments:
            arg_dict = {
                "arg_name": arg.name,  # self.prefix+arg.name,
                "arg_type": arg.type,
            }
            if arg.name in node.transfer_in:
                if "optional" in arg.attributes:
                    self.write("if (present(%(arg_name)s)) then" % arg_dict)
                    self.indent()

                self.write(
                    "%(arg_name)s_ptr = transfer(%(arg_name)s, %(arg_name)s_ptr)"
                    % arg_dict
                )

                if "optional" in arg.attributes:
                    self.dedent()
                    self.write("else")
                    self.indent()
                    if self.is_class(arg.type):
                        node.deallocate.append(arg.name)
                        self.write("allocate(%(arg_name)s_ptr%%p)" % arg_dict)
                        self.write("%(arg_name)s_ptr%%p%%obj => null()" % arg_dict)
                    else:
                        self.write("%(arg_name)s_ptr%%p => null()" % arg_dict)
                    self.dedent()
                    self.write("end if")

    def write_init_lines(self, node):
        """
        Write special user-provided init lines to a node.
        """
        for alloc in node.allocate:
            # For return values that are allocatable, don't pre-allocate the pointer
            # The assignment will handle allocation automatically (Fortran 2003 semantics)
            is_allocatable_return = any("allocatable" in attr.lower() for attr in alloc.attributes)
            is_class_return = self.is_class(alloc.type)

            if not is_allocatable_return:
                # Non-allocatable returns: allocate both pointer and object
                self.write("allocate(%s_ptr%%p)" % alloc.name)
                if is_class_return:
                    self.write("allocate(%s_ptr%%p%%obj)" % alloc.name)
            elif is_class_return:
                # Allocatable class returns: allocate pointer wrapper but not the object
                # The move_alloc will move the allocatable result into p%obj
                self.write("allocate(%s_ptr%%p)" % alloc.name)
        for arg in node.arguments:
            if not hasattr(arg, "init_lines"):
                continue
            exe_optional, exe = arg.init_lines
            D = {
                "OLD_ARG": arg.name,
                "ARG": arg.name,  # self.prefix+arg.name,
                "PTR": arg.name + "_ptr%p",
            }
            if "optional" in arg.attributes:
                self.write(exe_optional % D)
            else:
                self.write(exe % D)

    def write_call_lines(self, node, func_name, helper_forward=False):
        """
        Write line that calls a single wrapped Fortran routine
        """
        if "skip_call" in node.attributes:
            return

        orig_node = node
        arg_node = node
        if hasattr(node, "orig_node"):
            orig_node = node.orig_node
            arg_node = orig_node  # get arguemnt list from original node

        def dummy_arg_name(arg):
            return arg.orig_name

        def is_type_a_class(arg_type):
            if arg_type.startswith("class") and arg_type[6:-1]:
                return True
            if arg_type.startswith("type") and arg_type[5:-1]:
                tname = arg_type[5:-1]
                if self.is_class(tname):
                    return True
            return False

        def actual_arg_name(arg):
            if helper_forward:
                return arg.name
            name = arg.name
            if (hasattr(node, "transfer_in") and arg.name in node.transfer_in) or (
                hasattr(node, "transfer_out") and arg.name in node.transfer_out
            ):
                name += "_ptr%p"
            if is_type_a_class(arg.type):
                name += "%obj"
            if "super-type" in arg.doc:
                name += "%items"
            return name

        if node.mod_name is not None:
            # use keyword arguments if subroutine is in a module and we have an explicit interface
            arg_names = [
                "%s=%s" % (dummy_arg_name(arg), actual_arg_name(arg))
                for arg in arg_node.arguments
                if "intent(hide)" not in arg.attributes
            ]
        else:
            arg_names = [
                actual_arg_name(arg)
                for arg in arg_node.arguments
                if "intent(hide)" not in arg.attributes
            ]

        # If procedure is bound make the call via type%bound_name syntax
        bound_name = None
        for attr in node.attributes:
            match = re.match(r"bound\((.*?)\)", attr)
            if match:
                bound_name = match.group(1)
        if bound_name:
            # Remove this in argument passing
            call_name = None
            for arg in arg_names[:]:
                if not call_name:
                    match = re.search("=(.*_ptr)", arg)
                    if match:
                        call_name = match.group(1)
                        arg_names.remove(arg)

            if (self.is_class(node.type_name)):
                func_name = "%s%%p%%obj%%%s" % (call_name, bound_name)
            else:
                func_name = "%s%%p%%%s" % (call_name, bound_name)

        if (
            self._err_num_var is not None and self._err_msg_var is not None
            and f"{self._err_num_var}={self._err_num_var}" in arg_names
            and f"{self._err_msg_var}={self._err_msg_var}" in arg_names
        ):
            self.write(f"{self._err_num_var}=0")
            self.write(f"{self._err_msg_var}=''")

        if isinstance(orig_node, ft.Function):
            # For allocatable returns, use move_alloc or allocate+assign appropriately
            ret_val_name = actual_arg_name(orig_node.ret_val)
            is_allocatable_return = any("allocatable" in attr.lower() for attr in orig_node.ret_val.attributes)
            is_class_return = self.is_class(orig_node.ret_val.type)
            is_derived_type = orig_node.ret_val.type.startswith("type(")

            if is_allocatable_return:
                if is_class_return:
                    # Use temporary + move_alloc to avoid finalizer calls on assignment
                    temp_name = f"temp_{orig_node.ret_val.name}"
                    self.write(
                        "%(temp_name)s = %(func_name)s(%(arg_names)s)"
                        % {
                            "temp_name": temp_name,
                            "func_name": func_name,
                            "arg_names": ", ".join(arg_names),
                        }
                    )
                    self.write(f"call move_alloc({temp_name}, {ret_val_name})")
                elif is_derived_type:
                    # For allocatable derived type returns without wrapper, use allocate with source=
                    # This copies the function result and automatically deallocates the temporary
                    self.write(
                        "allocate(%(ret_val)s, source=%(func_name)s(%(arg_names)s))"
                        % {
                            "ret_val": ret_val_name,
                            "func_name": func_name,
                            "arg_names": ", ".join(arg_names),
                        }
                    )
                else:
                    # For allocatable intrinsic types, use move_alloc
                    temp_name = f"temp_{orig_node.ret_val.name}"
                    self.write(
                        "%(temp_name)s = %(func_name)s(%(arg_names)s)"
                        % {
                            "temp_name": temp_name,
                            "func_name": func_name,
                            "arg_names": ", ".join(arg_names),
                        }
                    )
                    self.write(f"call move_alloc({temp_name}, {ret_val_name})")
            else:
                self.write(
                    "%(ret_val)s = %(func_name)s(%(arg_names)s)"
                    % {
                        "ret_val": ret_val_name,
                        "func_name": func_name,
                        "arg_names": ", ".join(arg_names),
                    }
                )
        else:
            if func_name == "assignment(=)":
                if len(arg_names) != 2:
                    raise RuntimeError(
                        "assignment(=) interface with len(arg_names) != 2"
                    )
                arg_names = [arg_name.split("=")[1] for arg_name in arg_names]
                self.write(
                    "%(lhs)s = %(rhs)s" % {"lhs": arg_names[0], "rhs": arg_names[1]}
                )
            else:
                self.write(
                    "call %(sub_name)s(%(arg_names)s)"
                    % {"sub_name": func_name, "arg_names": ", ".join(arg_names)}
                )

        if (
            self._err_num_var is not None and self._err_msg_var is not None
            and f"{self._err_num_var}={self._err_num_var}" in arg_names
            and f"{self._err_msg_var}={self._err_msg_var}" in arg_names
        ):
            self.write(f"if ({self._err_num_var}.ne.0) then")
            self.indent()
            self.write(f"call {self.abort_func}({self._err_msg_var})")
            self.dedent()
            self.write("end if")

    def write_transfer_out_lines(self, node):
        """
        Write transfer from opaque reference.
        """
        for arg in node.arguments:
            if arg.name in node.transfer_out:
                self.write(
                    "%(arg_name)s = transfer(%(arg_name)s_ptr, %(arg_name)s)"
                    % {"arg_name": arg.name}
                )

    def write_finalise_lines(self, node):
        """
        Deallocate the opaque reference to clean up.
        """
        for dealloc in node.deallocate:
            is_optional = False
            is_class = False
            for arg in node.arguments:
                if ft.strip_type(arg.name) == dealloc and "optional" in arg.attributes:
                    is_optional = True
                if self.is_class(arg.type):
                    is_class = True
            if is_optional:
                self.write(f"if (.not. present({dealloc})) then")
                self.indent()
            if is_class and not is_optional:
                self.write(f"deallocate({dealloc}_ptr%p%obj)")
            self.write(f"deallocate({dealloc}_ptr%p)")
            if is_optional:
                self.dedent()
                self.write("end if")

    def visit_Procedure(self, node):
        """
        Write wrapper code necessary for a Fortran subroutine or function
        """
        if "abstract" in node.attributes and not "method" in node.attributes:
            return self.generic_visit(node)

        call_name = node.orig_name
        if hasattr(node, "call_name"):
            call_name = node.call_name

        type_name = getattr(node, "type_name", None)
        routine_key = (node.name, type_name, node.mod_name if type_name is None else None)
        if routine_key in self.routines:
            return self.generic_visit(node)

        self.routines.add(routine_key)

        log.info(
            "F90WrapperGenerator visiting routine %s call_name %s mod_name %r"
            % (node.name, call_name, node.mod_name)
        )

        filtered_arguments = node.arguments
        if self._err_num_var is not None and self._err_msg_var is not None:
            filtered_arguments = [
                arg for arg in filtered_arguments if arg.name not in [self._err_num_var, self._err_msg_var]
            ]

        sub_name = self.prefix + node.name
        arg_names = (
            "(" + ", ".join([arg.name for arg in filtered_arguments]) + ")"
            if filtered_arguments
            else ""
        )
        if node.mod_name is not None:
            sub_name = self.prefix + node.mod_name + '__' + node.name
        sub_name = shorten_long_name(sub_name)
        self.write("subroutine %s%s" % (sub_name, arg_names))
        self.indent()
        self.write_uses_lines(node)
        # Add iso_c_binding when we have derived type arguments (handle arrays use c_int)
        if node.transfer_in or node.transfer_out:
            self.write("use, intrinsic :: iso_c_binding, only: c_int")
        self.write("implicit none")

        if node.mod_name is None:
            self.write("external %s" % call_name)
            if hasattr(node, "orig_node") and isinstance(node.orig_node, ft.Function):
                self.write("%s %s" % (node.orig_node.ret_val.type, node.orig_name))

        helper_forward = call_name.startswith(self.prefix)

        saved_types = None
        if helper_forward:
            saved_types = node.types
            node.types = set()

        self.write()
        if not helper_forward:
            for tname in node.types:
                type_node = self._find_type(tname, node.mod_name)
                if type_node is not None and "super-type" in getattr(type_node, "doc", ""):
                    self.write_super_type_lines(type_node)
                pointer = False
                for arg in node.arguments:
                    if ft.strip_type(arg.type) == tname and "optional" in arg.attributes:
                        pointer = True
                self.write_type_or_class_lines(tname, pointer=pointer)
        self.write_arg_decl_lines(node, helper_forward=helper_forward)
        if not helper_forward:
            self.write_transfer_in_lines(node)
        self.write_init_lines(node)
        self.write_call_lines(node, call_name, helper_forward=helper_forward)
        if not helper_forward:
            self.write_transfer_out_lines(node)
        self.write_finalise_lines(node)
        if helper_forward:
            node.types = saved_types
        self.dedent()
        self.write("end subroutine %s" % (sub_name))
        self.write()
        return self.generic_visit(node)

    def visit_Type(self, node):
        """
        Properly wraps derived types, including derived-type arrays.
        """
        log.info("F90WrapperGenerator visiting type %s" % node.name)

        for el in node.elements:
            dims = list(filter(lambda x: x.startswith("dimension"), el.attributes))
            if len(dims) == 0:  # proper scalar type (normal or derived)
                self._write_scalar_wrappers(node, el, self.sizeof_fortran_t)
            elif el.type.startswith(("type", "class")):  # array of derived types
                self._write_dt_array_wrapper(node, el, dims[0], self.sizeof_fortran_t)
            else:
                self._write_sc_array_wrapper(node, el, dims[0], self.sizeof_fortran_t)

        return self.generic_visit(node)

    def _get_type_member_array_name(self, t, element_name):
        if (self.is_class(t.orig_name)):
            return "this_ptr%%p%%obj%%%s" % element_name
        return "this_ptr%%p%%%s" % element_name

    def _write_sc_array_wrapper(self, t, el, dims, sizeof_fortran_t):
        """
        Write wrapper for arrays of intrinsic types

        Parameters
        ----------
        t : `fortran.Type` node
            Derived-type node of the parse tree.

        el : `fortran.Element` node
            An element of a module which is derived-type array

        dims : `tuple` of `int`s
            The dimensions of the element

        sizeof_fortan_t : `int`
            The size, in bytes, of a pointer to a fortran derived type ??

        """
        if isinstance(t, ft.Type):
            this = "this, "
        else:
            # Module-level arrays do not need a this argument since there is no
            # instance handle to pass.  Removing it avoids sizeof_fortran_t
            # mismatches between generation and runtime environments (issue #306).
            this = ""

        subroutine_name = "%s%s__array__%s" % (
            self.prefix,
            self._scope_identifier_for(t),
            el.name,
        )
        subroutine_name = shorten_long_name(subroutine_name)

        self.write("subroutine %s(%snd, dtype, dshape, dloc)" % (subroutine_name, this))
        self.indent()

        if isinstance(t, ft.Module):
            module_name = t.orig_name or t.name
            local_name = shorten_long_name("%s_%s" % (t.name, el.name))
            alias = "%s => %s" % (local_name, el.orig_name)
            extra_uses = {}
            self._add_extra_use(extra_uses, module_name, None)
            self._add_extra_use(extra_uses, module_name, alias)
            self.write_uses_lines(t, extra_uses)
        else:
            self.write_uses_lines(t)

        self.write("use, intrinsic :: iso_c_binding, only : c_int")
        self.write("implicit none")
        if isinstance(t, ft.Type):
            self.write_type_or_class_lines(t.orig_name)
            self.write("integer(c_int), intent(in) :: this(%d)" % sizeof_fortran_t)
            self.write("type(%s_ptr_type) :: this_ptr" % t.orig_name)
<<<<<<< HEAD
        else:
            self.write("integer(c_int), intent(in) :: dummy_this(%d)" % sizeof_fortran_t)
=======
>>>>>>> bb23777f

        self.write("integer(c_int), intent(out) :: nd")
        self.write("integer(c_int), intent(out) :: dtype")
        try:
            rank = len(ft.Argument.split_dimensions(dims))
            if el.type.startswith("character"):
                rank += 1
        except ValueError:
            rank = 1
        self.write("integer(c_int), dimension(10), intent(out) :: dshape")
        self.write("integer*%d, intent(out) :: dloc" % np.dtype("O").itemsize)
        self.write()
        self.write("nd = %d" % rank)
        self.write("dtype = %s" % ft.fortran_array_type(el.type, self.kind_map))
        if isinstance(t, ft.Type):
            self.write("this_ptr = transfer(this, this_ptr)")
            array_name = self._get_type_member_array_name(t, el.orig_name)
        else:
            array_name = shorten_long_name("%s_%s" % (t.name, el.name))

        if "allocatable" in el.attributes:
            self.write("if (allocated(%s)) then" % array_name)
            self.indent()
        if el.type.startswith("character"):
            first = ",".join(["1" for i in range(rank - 1)])
            self.write(
                "dshape(1:%d) = (/len(%s(%s)), shape(%s)/)"
                % (rank, array_name, first, array_name)
            )
        else:
            self.write("dshape(1:%d) = shape(%s)" % (rank, array_name))
        self.write("dloc = loc(%s)" % array_name)
        if "allocatable" in el.attributes:
            self.dedent()
            self.write("else")
            self.indent()
            self.write("dloc = 0")
            self.dedent()
            self.write("end if")

        self.dedent()
        self.write("end subroutine %s" % (subroutine_name))
        self.write()

    def _write_dt_array_wrapper(self, t, element, dims, sizeof_fortran_t):
        """
        Write fortran get/set/len routines for a (1-dimensional) derived-type array.

        Parameters
        ----------
        t : `fortran.Type` node
            Derived-type node of the parse tree.

        el : `fortran.Element` node
            An element of a module which is derived-type array

        dims : `tuple` of `int`s
            The dimensions of the element

        sizeof_fortan_t : `int`
            The size, in bytes, of a pointer to a fortran derived type ??
        """
        if (
            element.type.startswith(("type", "class"))
            and len(ft.Argument.split_dimensions(dims)) != 1
        ):
            return

        self._write_array_getset_item(t, element, sizeof_fortran_t, "get")
        # Polymorphic objects require an assignment(=) method to be set
        if not ft.is_class(element.type) or "has_assignment" in self.types[ft.strip_type(element.type)].attributes:
            self._write_array_getset_item(t, element, sizeof_fortran_t, "set")
        self._write_array_len(t, element, sizeof_fortran_t)

    def _write_scalar_wrappers(self, t, element, sizeof_fortran_t):
        """
        Write fortran get/set routines for scalar derived-types

        Parameters
        ----------
        t : `fortran.Type` node
            Derived-type node of the parse tree.

        el : `fortran.Element` node
            An element of a module which is derived-type array

        sizeof_fortan_t : `int`
            The size, in bytes, of a pointer to a fortran derived type ??
        """
        self._write_scalar_wrapper(t, element, sizeof_fortran_t, "get")
        # Parameters cannot be set
        if "parameter" in element.attributes: return
        # Polymorphic objects require an assignment(=) method to be set
        if ft.is_class(element.type) and "has_assignment" not in self.types[ft.strip_type(element.type)].attributes:
            return None
        self._write_scalar_wrapper(t, element, sizeof_fortran_t, "set")

    def _write_array_getset_item(self, t, el, sizeof_fortran_t, getset):
        """
        Write a subroutine to get/set items in a derived-type array.

        Parameters
        ----------
        t : `fortran.Type` node
            Derived-type node of the parse tree.

        el : `fortran.Element` node
            An element of a module which is derived-type array

        sizeof_fortan_t : `int`
            The size, in bytes, of a pointer to a fortran derived type ??

        getset : `str` {``"get"``,``"set"``}
            String indicating whether to write a get routine, or a set routine.
        """
        # getset and inout just change things simply from a get to a set routine.
        inout = "in"
        if getset == "get":
            inout = "out"

        if isinstance(t, ft.Type):
            this = self.prefix + "this"
        else:
            # Module-level arrays do not need a this argument (issue #306).
            this = None
        safe_i = self.prefix + "i"  # YANN: i could be in the "uses" clauses
        # TODO: check if el.orig_name would be needed here instead of el.name
        subroutine_name = "%s%s__array_%sitem__%s" % (
            self.prefix,
            self._scope_identifier_for(t),
            getset,
            el.name,
        )
        subroutine_name = shorten_long_name(subroutine_name)

        if this is not None:
            self.write(
                "subroutine %s(%s, %s, %s)"
                % (subroutine_name, this, safe_i, el.name + "item")
            )
        else:
            self.write(
                "subroutine %s(%s, %s)"
                % (subroutine_name, safe_i, el.name + "item")
            )
        self.indent()
        self.write()
        extra_uses = {}
        if isinstance(t, ft.Module):
            local_name = shorten_long_name("%s_%s" % (t.name, el.name))
            alias = "%s => %s" % (local_name, el.orig_name)
            module_name = t.orig_name or t.name
            self._add_extra_use(extra_uses, module_name, None)
            self._add_extra_use(extra_uses, module_name, alias)
        elif isinstance(t, ft.Type):
            if "super-type" in t.doc:
                # YANN: propagate parameter uses
                for use in t.uses:
                    module_name = use[0]
                    only_list = use[1] if len(use) > 1 else []
                    for symbol in only_list:
                        self._add_extra_use(extra_uses, module_name, symbol)
            else:
                self._add_extra_use(extra_uses, t.mod_name, None)
        owner_module = self._type_owner(el.type, getattr(t, "mod_name", getattr(t, "name", None)))
        self._add_extra_use(extra_uses, owner_module, None)
        self.write_uses_lines(el, extra_uses)
        # Add iso_c_binding for handle arrays (c_int is immune to -fdefault-integer-8)
        self.write("use, intrinsic :: iso_c_binding, only: c_int")
        self.write("implicit none")
        self.write()

        if "super-type" in t.doc:
            self.write_super_type_lines(t)

        # Check if the type has recursive definition:
        same_type = ft.strip_type(t.name) == ft.strip_type(el.type)

        if isinstance(t, ft.Type):
            self.write_type_or_class_lines(t.name)
        self.write_type_or_class_lines(el.type, same_type, pointer=True)

<<<<<<< HEAD
        self.write("integer(c_int), intent(in) :: %s(%d)" % (this, sizeof_fortran_t))
=======
        if this is not None:
            self.write("integer, intent(in) :: %s(%d)" % (this, sizeof_fortran_t))
>>>>>>> bb23777f
        if isinstance(t, ft.Type):
            self.write("type(%s_ptr_type) :: this_ptr" % t.name)
            array_name = self._get_type_member_array_name(t, el.name)
        else:
            array_name = shorten_long_name("%s_%s" % (t.name, el.name))
        self.write("integer, intent(in) :: %s" % (safe_i))
        self.write(
            "integer(c_int), intent(%s) :: %s(%d)"
            % (inout, el.name + "item", sizeof_fortran_t)
        )
        if not same_type:
            self.write(
                "type(%s_ptr_type) :: %s_ptr" % (ft.strip_type(el.type), el.name)
            )
        else:
            self.write(
                "type(%s_rec_ptr_type) :: %s_ptr" % (ft.strip_type(el.type), el.name)
            )
        self.write()
        if isinstance(t, ft.Type):
            self.write("this_ptr = transfer(%s, this_ptr)" % (this))

        if "allocatable" in el.attributes:
            self.write("if (allocated(%s)) then" % array_name)
            self.indent()

        self.write("if (%s < 1 .or. %s > size(%s)) then" % (safe_i, safe_i, array_name))
        self.indent()
        self.write('call %s("array index out of range")' % self.abort_func)
        self.dedent()
        self.write("else")
        self.indent()

        if getset == "get":
            self.write("allocate(%s_ptr%%p)" % (el.name))
            if (self.is_class(el.type)):
                self.write("%s_ptr%%p%%obj => %s(%s)" % (el.name, array_name, safe_i))
            else:
                self.write("%s_ptr%%p => %s(%s)" % (el.name, array_name, safe_i))
            self.write(
                "%s = transfer(%s_ptr,%s)"
                % (el.name + "item", el.name, el.name + "item")
            )
        else:
            self.write(
                "%s_ptr = transfer(%s,%s_ptr)" % (el.name, el.name + "item", el.name)
            )
            if (self.is_class(el.type)):
                self.write("%s(%s) = %s_ptr%%p%%obj" % (array_name, safe_i, el.name))
            else:
                self.write("%s(%s) = %s_ptr%%p" % (array_name, safe_i, el.name))

        self.dedent()
        self.write("endif")

        if "allocatable" in el.attributes:
            self.dedent()
            self.write("else")
            self.indent()
            self.write('call %s("derived type array not allocated")' % self.abort_func)
            self.dedent()
            self.write("end if")

        self.dedent()
        self.write("end subroutine %s" % (subroutine_name))
        self.write()

    def _write_array_len(self, t, el, sizeof_fortran_t):
        """
        Write a subroutine which returns the length of a derived-type array

        Parameters
        ----------
        t : `fortran.Type` node or `fortran.Module` node
            Node of the parse tree which contains this derived-type as an element

        el : `fortran.Element` node
            An element of a module which is derived-type array

        sizeof_fortan_t : `int`
            The size, in bytes, of a pointer to a fortran derived type ??
        """
        if isinstance(t, ft.Type):
            this = self.prefix + "this"
        else:
            # Module-level arrays do not need a this argument (issue #306).
            this = None
        safe_n = self.prefix + "n"  # YANN: "n" could be in the "uses"

        subroutine_name = "%s%s__array_len__%s" % (
            self.prefix,
            self._scope_identifier_for(t),
            el.name,
        )
        subroutine_name = shorten_long_name(subroutine_name)

        if this is not None:
            self.write("subroutine %s(%s, %s)" % (subroutine_name, this, safe_n))
        else:
            self.write("subroutine %s(%s)" % (subroutine_name, safe_n))
        self.indent()
        self.write()
        extra_uses = {}
        if isinstance(t, ft.Module):
            local_name = shorten_long_name("%s_%s" % (t.name, el.name))
            alias = "%s => %s" % (local_name, el.orig_name)
            self._add_extra_use(extra_uses, t.orig_name or t.name, alias)
        elif isinstance(t, ft.Type):
            if "super-type" in t.doc:
                # YANN: propagate parameter uses
                for use in t.uses:
                    module_name = use[0]
                    only_list = use[1] if len(use) > 1 else []
                    for symbol in only_list:
                        self._add_extra_use(extra_uses, module_name, symbol)
            else:
                self._add_extra_use(extra_uses, t.mod_name, None)

        owner_module = self._type_owner(el.type, getattr(t, "mod_name", getattr(t, "name", None)))
        self._add_extra_use(extra_uses, owner_module, None)
        self.write_uses_lines(el, extra_uses)
        # Add iso_c_binding for handle arrays (c_int is immune to -fdefault-integer-8)
        self.write("use, intrinsic :: iso_c_binding, only: c_int")
        self.write("implicit none")
        self.write()
        if "super-type" in t.doc:
            self.write_super_type_lines(t)

        # Check if the type has recursive definition:
        same_type = ft.strip_type(t.name) == ft.strip_type(el.type)
        if isinstance(t, ft.Type):
            self.write_type_or_class_lines(t.name)
        self.write_type_or_class_lines(el.type, same_type)
        self.write("integer, intent(out) :: %s" % (safe_n))
<<<<<<< HEAD
        self.write("integer(c_int), intent(in) :: %s(%d)" % (this, sizeof_fortran_t))
=======
        if this is not None:
            self.write("integer, intent(in) :: %s(%d)" % (this, sizeof_fortran_t))
>>>>>>> bb23777f
        if isinstance(t, ft.Type):
            self.write("type(%s_ptr_type) :: this_ptr" % t.name)
            self.write()
            self.write("this_ptr = transfer(%s, this_ptr)" % (this))
            array_name = self._get_type_member_array_name(t, el.name)
        else:
            array_name = shorten_long_name("%s_%s" % (t.name, el.name))

        if "allocatable" in el.attributes:
            self.write("if (allocated(%s)) then" % array_name)
            self.indent()

        self.write("%s = size(%s)" % (safe_n, array_name))

        if "allocatable" in el.attributes:
            self.dedent()
            self.write("else")
            self.indent()
            self.write("%s = 0" % (safe_n))
            self.dedent()
            self.write("end if")

        self.dedent()
        self.write("end subroutine %s" % (subroutine_name))
        self.write()

    def _write_scalar_wrapper(self, t, el, sizeof_fortran_t, getset):
        """
        Write get/set routines for scalar elements of derived-types and modules

        Parameters
        ----------
        t : `fortran.Type` node or `fortran.Module` node
            Node of the parse tree which contains this derived-type as an element

        el : `fortran.Element` node
            An element of a module which is derived-type array

        sizeof_fortan_t : `int`
            The size, in bytes, of a pointer to a fortran derived type ??

        getset : `str` {``"get"``,``"set"``}
            String indicating whether to write a get routine, or a set routine.
        """

        log.debug("writing %s wrapper for %s.%s" % (getset, t.name, el.name))

        # getset and inout just change things simply from a get to a set routine.
        inout = "in"
        if getset == "get":
            inout = "out"

        if isinstance(t, ft.Type):
            this = "this, "
        elif isinstance(t, ft.Module):
            this = ""
        else:
            raise ValueError(
                "Don't know how to write scalar wrappers for %s type %s" % (t, type(t))
            )

        # Get appropriate use statements
        extra_uses = {}
        module_local_name = None  # shortened name for module-level elements
        if isinstance(t, ft.Module):
            module_local_name = shorten_long_name("%s_%s" % (t.name, el.orig_name))
            alias = "%s => %s" % (module_local_name, el.orig_name)
            self._add_extra_use(extra_uses, t.orig_name or t.name, alias)
        elif isinstance(t, ft.Type):
            self._add_extra_use(extra_uses, t.mod_name, None)

        # Check if the type has recursive definition:
        same_type = ft.strip_type(t.name) == ft.strip_type(el.type)

        if el.type.startswith("type") and not same_type:
            owner_module = self._type_owner(el.type, getattr(t, "mod_name", getattr(t, "name", None)))
            self._add_extra_use(extra_uses, owner_module, None)

        # Prepend prefix to element name
        #   -- Since some cases require a safer localvar name, we always transform it
        localvar = self.prefix + el.orig_name

        subroutine_name = "%s%s__%s__%s" % (
            self.prefix,
            self._scope_identifier_for(t),
            getset,
            el.name,
        )
        subroutine_name = shorten_long_name(subroutine_name)

        self.write("subroutine %s(%s%s)" % (subroutine_name, this, localvar))
        self.indent()

        self.write_uses_lines(el, extra_uses)
        # Add iso_c_binding for handle arrays (c_int is immune to -fdefault-integer-8)
        if isinstance(t, ft.Type) or ft.is_derived_type(el.type):
            self.write("use, intrinsic :: iso_c_binding, only: c_int")

        self.write("implicit none")
        if isinstance(t, ft.Type):
            self.write_type_or_class_lines(t.orig_name)

        if ft.is_derived_type(el.type) and not (el.type == "type(" + t.name + ")"):
            self.write_type_or_class_lines(el.type, pointer=True)

        if isinstance(t, ft.Type):
            self.write("integer(c_int), intent(in)   :: this(%d)" % sizeof_fortran_t)
            self.write("type(%s_ptr_type) :: this_ptr" % t.orig_name)

        # Return/set by value
        attributes = [
            attr
            for attr in el.attributes
            if attr not in ["pointer", "allocatable", "public", "parameter", "save"]
        ]

        if ft.is_derived_type(el.type):
            # For derived types elements, treat as opaque reference
            self.write(
                "integer(c_int), intent(%s) :: %s(%d)" % (inout, localvar, sizeof_fortran_t)
            )

            self.write(
                "type(%s_ptr_type) :: %s_ptr" % (ft.strip_type(el.type), el.orig_name)
            )
            self.write()
            if isinstance(t, ft.Type):
                self.write("this_ptr = transfer(this, this_ptr)")
            if getset == "get":
                if isinstance(t, ft.Type):
                    if (self.is_class(el.type)):
                        self.write("allocate(%s_ptr%%p)" % el.orig_name)
                        source = "%s_ptr%%p%%obj =>" % el.orig_name
                    else:
                        source = "%s_ptr%%p =>" % el.orig_name
                    if (self.is_class(t.orig_name)):
                        target = "this_ptr%%p%%obj%%%s" % el.orig_name
                    else:
                        target = "this_ptr%%p%%%s" % el.orig_name
                    self.write("%s %s" % (source, target))
                else:
                    self.write(
                        "%s_ptr%%p => %s" % (el.orig_name, module_local_name)
                    )
                self.write(
                    "%s = transfer(%s_ptr,%s)" % (localvar, el.orig_name, localvar)
                )
            else:
                self.write(
                    "%s_ptr = transfer(%s,%s_ptr)"
                    % (el.orig_name, localvar, el.orig_name)
                )
                if isinstance(t, ft.Type):
                    if (self.is_class(el.type)):
                        target = "%s_ptr%%p%%obj" % el.orig_name
                    else:
                        target = "%s_ptr%%p" % el.orig_name
                    if (self.is_class(t.orig_name)):
                        source = "this_ptr%%p%%obj%%%s" % el.orig_name
                    else:
                        source = "this_ptr%%p%%%s" % el.orig_name
                    self.write("%s = %s" % (source, target))
                else:
                    self.write(
                        "%s = %s_ptr%%p" % (module_local_name, el.orig_name)
                    )
        else:
            if attributes != []:
                self.write(
                    "%s, %s, intent(%s) :: %s"
                    % (el.type, ",".join(attributes), inout, localvar)
                )
            else:
                self.write("%s, intent(%s) :: %s" % (el.type, inout, localvar))
            self.write()
            if isinstance(t, ft.Type):
                self.write("this_ptr = transfer(this, this_ptr)")
            if getset == "get":
                if isinstance(t, ft.Type):
                    if (self.is_class(t.orig_name)):
                        self.write("%s = this_ptr%%p%%obj%%%s" % (localvar, el.orig_name))
                    else:
                        self.write("%s = this_ptr%%p%%%s" % (localvar, el.orig_name))
                else:
                    self.write("%s = %s" % (localvar, module_local_name))
            else:
                if isinstance(t, ft.Type):
                    if (self.is_class(t.orig_name)):
                        self.write("this_ptr%%p%%obj%%%s = %s" % (el.orig_name, localvar))
                    else:
                        self.write("this_ptr%%p%%%s = %s" % (el.orig_name, localvar))
                else:
                    self.write("%s = %s" % (module_local_name, localvar))
        self.dedent()
        self.write("end subroutine %s" % (subroutine_name))
        self.write()<|MERGE_RESOLUTION|>--- conflicted
+++ resolved
@@ -884,11 +884,8 @@
             self.write_type_or_class_lines(t.orig_name)
             self.write("integer(c_int), intent(in) :: this(%d)" % sizeof_fortran_t)
             self.write("type(%s_ptr_type) :: this_ptr" % t.orig_name)
-<<<<<<< HEAD
         else:
             self.write("integer(c_int), intent(in) :: dummy_this(%d)" % sizeof_fortran_t)
-=======
->>>>>>> bb23777f
 
         self.write("integer(c_int), intent(out) :: nd")
         self.write("integer(c_int), intent(out) :: dtype")
@@ -1071,12 +1068,8 @@
             self.write_type_or_class_lines(t.name)
         self.write_type_or_class_lines(el.type, same_type, pointer=True)
 
-<<<<<<< HEAD
-        self.write("integer(c_int), intent(in) :: %s(%d)" % (this, sizeof_fortran_t))
-=======
         if this is not None:
             self.write("integer, intent(in) :: %s(%d)" % (this, sizeof_fortran_t))
->>>>>>> bb23777f
         if isinstance(t, ft.Type):
             self.write("type(%s_ptr_type) :: this_ptr" % t.name)
             array_name = self._get_type_member_array_name(t, el.name)
@@ -1211,12 +1204,8 @@
             self.write_type_or_class_lines(t.name)
         self.write_type_or_class_lines(el.type, same_type)
         self.write("integer, intent(out) :: %s" % (safe_n))
-<<<<<<< HEAD
-        self.write("integer(c_int), intent(in) :: %s(%d)" % (this, sizeof_fortran_t))
-=======
         if this is not None:
             self.write("integer, intent(in) :: %s(%d)" % (this, sizeof_fortran_t))
->>>>>>> bb23777f
         if isinstance(t, ft.Type):
             self.write("type(%s_ptr_type) :: this_ptr" % t.name)
             self.write()
