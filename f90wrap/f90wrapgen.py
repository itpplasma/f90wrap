# HF XXXXXXXXXXXXXXXXXXXXXXXXXXXXXXXXXXXXXXXXXXXXXXXXXXXXXXXXXXXXXXXXXXXXXXXX
# HF X
# HF X   f90wrap: F90 to Python interface generator with derived type support
# HF X
# HF X   Copyright James Kermode 2011
# HF X
# HF X   These portions of the source code are released under the GNU General
# HF X   Public License, version 2, http://www.gnu.org/copyleft/gpl.html
# HF X
# HF X   If you would like to license the source code under different terms,
# HF X   please contact James Kermode, james.kermode@gmail.com
# HF X
# HF X   When using this software, please cite the following reference:
# HF X
# HF X   http://www.jrkermode.co.uk/f90wrap
# HF X
# HF XXXXXXXXXXXXXXXXXXXXXXXXXXXXXXXXXXXXXXXXXXXXXXXXXXXXXXXXXXXXXXXXXXXXXXXX

from f90wrap import fortran as ft
from f90wrap import codegen as cg
import numpy as np

# numeric codes for Fortran types.
# Those with suffix _A are 1D arrays, _A2 are 2D arrays
T_NONE = 0
T_INTEGER = 1
T_REAL = 2
T_COMPLEX = 3
T_LOGICAL = 4

T_INTEGER_A = 5
T_REAL_A = 6
T_COMPLEX_A = 7
T_LOGICAL_A = 8
T_CHAR = 9

T_CHAR_A = 10
T_DATA = 11
T_INTEGER_A2 = 12
T_REAL_A2 = 13

class F90WrapperGenerator(ft.FortranVisitor, cg.CodeGenerator):

    def __init__(self, prefix, sizeof_fortran_t, string_lengths):
        cg.CodeGenerator.__init__(self, indent=' ' * 4,
                               max_length=80,
                               continuation='&')
        ft.FortranVisitor.__init__(self)
        self.prefix = prefix
        self.sizeof_fortran_t = sizeof_fortran_t
        self.string_lengths = string_lengths

    def visit_Root(self, node):
        """
        Wrap subroutines and functions that are outside of Fortran modules
        """
        self.code = []
        self.generic_visit(node)
        if len(self.code) > 0:
            f90_wrapper_file = open('%s%s.f90' % (self.prefix, 'toplevel'), 'w')
            f90_wrapper_file.write(str(self))
            f90_wrapper_file.close()

    def visit_Module(self, node):
        """
        Wrap modules. Each Fortran module generates one wrapper source file.
        """
        logging.info('F90WrapperGenerator visiting module %s' % node.name)
        self.code = []
        self.generic_visit(node)

        for el in node.elements:
            dims = filter(lambda x: x.startswith('dimension'), el.attributes)
            if len(dims) == 0:  # proper scalar type (normal or derived)
                self.write_scalar_wrappers(node, el, self.sizeof_fortran_t)  # where to get sizeof_fortran_t from??
            elif el.type.startswith('type'):  # array of derived types
                self.write_dt_array_wrapper(node, el, dims, self.sizeof_fortran_t)  # where to get dims from?
            else:
                self.write_sc_array_wrapper(node, el, dims, self.sizeof_fortran_t)

        if len(self.code) > 0:
            f90_wrapper_file = open('%s%s.f90' % (self.prefix, node.name), 'w')
            f90_wrapper_file.write(str(self))
            f90_wrapper_file.close()
        self.code = []

    def write_uses_lines(self, node):
        if hasattr(node, 'uses'):
            for uses in node.uses:
                if isinstance(uses, tuple):
                    mod, only = uses
                else:
                    mod, only = uses, None
                if only is not None:
                    self.write('use %s, only: %s' % (mod, ' '.join(only)))
                else:
                    self.write('use %s' % mod)

    def write_type_lines(self, tname):
        """
        Write type definition for input type name
        """
        tname = ft.strip_type(tname)
        self.write("""type %(typename)s_ptr_type
    type(%(typename)s), pointer :: p => NULL()
end type %(typename)s_ptr_type""" % {'typename': tname})

    def write_arg_decl_lines(self, node):
        for arg in node.arguments:
            attributes = [attr for attr in arg.attributes if attr in ('optional', 'pointer', 'intent(in)',
                                                                       'intent(out)', 'intent(inout)') or
                                                                       attr.startswith('dimension') ]
            arg_dict = {'arg_type': arg.type,
                        'type_name': arg.type.startswith('type') and arg.type[5:-1] or None,
                        'arg_name': arg.name}  # self.prefix+arg.name}

            if arg.name in node.transfer_in or arg.name in node.transfer_out:
                self.write('type(%(type_name)s_ptr_type) :: %(arg_name)s_ptr' % arg_dict)
                arg_dict['arg_type'] = arg.wrapper_type
                attributes.append('dimension(%d)' % arg.wrapper_dim)

            arg_dict['arg_attribs'] = ', '.join(attributes)
            arg_dict['comma'] = len(attributes) != 0 and ', ' or ''

            self.write('%(arg_type)s%(comma)s%(arg_attribs)s :: %(arg_name)s' % arg_dict)
            if hasattr(arg, 'f2py_line'):
                self.write(arg.f2py_line)

    def write_transfer_in_lines(self, node):
        for arg in node.arguments:
            arg_dict = {'arg_name': arg.name,  # self.prefix+arg.name,
                        'arg_type': arg.type}
            if arg.name in node.transfer_in:
                if 'optional' in arg.attributes:
                    self.write("if (present(%(arg_name)s)) then" % arg_dict)
                    self.indent()

                self.write('%(arg_name)s_ptr = transfer(%(arg_name)s, %(arg_name)s_ptr)' % arg_dict)

                if 'optional' in arg.attributes:
                    self.dedent()
                    self.write('else')
                    self.indent()
                    self.write('%(arg_name)s_ptr%%p => null()' % arg_dict)
                    self.dedent()
                    self.write('end if')

    def write_init_lines(self, node):
        for alloc in node.allocate:
            self.write('allocate(%s_ptr%%p)' % alloc)  # (self.prefix, alloc))
        for arg in node.arguments:
            if not hasattr(arg, 'init_lines'):
                continue
            exe_optional, exe = arg.init_lines
            D = {'OLD_ARG':arg.name,
                 'ARG':arg.name,  # self.prefix+arg.name,
                 'PTR':arg.name + '_ptr%p'}
            if 'optional' in arg.attributes:
                self.write(exe_optional % D)
            else:
                self.write(exe % D)

    def write_call_lines(self, node):
        if 'skip_call' in node.attributes:
            return

        if hasattr(node, 'orig_node'):
            node = node.orig_node

        def dummy_arg_name(arg):
            return arg.name

        def actual_arg_name(arg):
            if arg.name in node.transfer_in or arg.name in node.transfer_out:
                return '%s_ptr%%p' % arg.name
            else:
                return arg.name

<<<<<<< HEAD
        arg_names = ['%s=%s' % (dummy_arg_name(arg), actual_arg_name(arg)) for arg in node.arguments
                     if 'intent(hide)' not in arg.attributes]
        if isinstance(node, ft.Function):
=======
        if node.mod_name is not None:
            # use keyword arguments if subroutine is in a module and we have an explicit interface
            arg_names = ['%s=%s' % (dummy_arg_name(arg), actual_arg_name(arg)) for arg in node.arguments
                        if 'intent(hide)' not in arg.attributes]
        else:
            arg_names = [actual_arg_name(arg) for arg in node.arguments if 'intent(hide)' not in arg.attributes]
            
        if isinstance(node, Function):
>>>>>>> 0f5ea1a5
            self.write('%(ret_val)s = %(func_name)s(%(arg_names)s)' %
                       {'ret_val': node.ret_val.name,
                        'func_name': node.name,
                        'arg_names': ', '.join(arg_names)})
        else:
            self.write('call %(sub_name)s(%(arg_names)s)' %
                       {'sub_name': node.name,
                        'arg_names': ', '.join(arg_names)})

    def write_transfer_out_lines(self, node):
        for arg in node.arguments:
            if arg.name in node.transfer_out:
                self.write('%(arg_name)s = transfer(%(arg_name)s_ptr, %(arg_name)s)' %
                           {'arg_name': arg.name})

    def write_finalise_lines(self, node):
        for dealloc in node.deallocate:
            self.write('deallocate(%s_ptr%%p)' % dealloc)  # (self.prefix, dealloc))

    def visit_Subroutine(self, node):
        logging.info('F90WrapperGenerator visiting subroutine %s' % node.name)        
        self.write("subroutine %(sub_name)s(%(arg_names)s)" %
                   {'sub_name': self.prefix + node.name,
                    'arg_names': ', '.join([arg.name for arg in node.arguments])})
        self.indent()
        self.write_uses_lines(node)
        self.write("implicit none")
        self.write()
        for tname in node.types:
            self.write_type_lines(tname)
        self.write_arg_decl_lines(node)
        self.write_transfer_in_lines(node)
        self.write_init_lines(node)
        self.write_call_lines(node)
        self.write_transfer_out_lines(node)
        self.write_finalise_lines(node)
        self.dedent()
        self.write("end subroutine %(sub_name)s" % {'sub_name': self.prefix + node.name})
        self.write()
        return self.generic_visit(node)

    def visit_Type(self, node):
        logging.info('F90WrapperGenerator visiting type %s' % node.name)

        for el in node.elements:
            dims = filter(lambda x: x.startswith('dimension'), el.attributes)
            if len(dims) == 0:  # proper scalar type (normal or derived)
                self.write_scalar_wrappers(node, el, self.sizeof_fortran_t)  # where to get sizeof_fortran_t from??
            elif el.type.startswith('type'):  # array of derived types
                self.write_dt_array_wrapper(node, el, dims, self.sizeof_fortran_t)  # where to get dims from?
            else:
                self.write_sc_array_wrapper(node, el, dims, self.sizeof_fortran_t)

        return self.generic_visit(node)

    def write_sc_array_wrapper(self, t, el, dims, sizeof_fortran_t):

        # The following maps the element type to a numeric code
        fortran_type_code = {'d': T_REAL_A,
                             'i': T_INTEGER_A,
                             'S': T_CHAR_A,
                             'complex': T_COMPLEX_A}

        numpy_type_map = {'real(8)': 'd',  # FIXME user-provided kinds should be included here
                          'real(dp)':'d',
                          'real(dl)':'d',
                          'integer':'i',
                          'logical':'i',
                          'character*(*)':'S',
                          'complex(dp)':'complex',
                          'real(16)':'float128',
                          'real(qp)':'float128'}

        if el.type in numpy_type_map:
            typename = numpy_type_map[el.type]
        else:
            typename = el.type

        if isinstance(t, ft.Type):
            this = 'this, '
        else:
            this = 'dummy_this, '

        self.write('subroutine %s%s__array__%s(%snd, dtype, dshape, dloc)' % (self.prefix, t.name, el.name, this))
        self.indent()
        self.write_uses_lines(t)
        if isinstance(t, ft.Module):
            use_only = []
            use_only.append('%s_%s => %s' % (t.name, el.name, el.name))
            use_only = ', '.join(use_only)
            self.write('use %s, only: ' % t.name + use_only)
        self.write('implicit none')
        if isinstance(t, ft.Type):
            self.write_type_lines(t.name)
            self.write('integer, intent(in) :: this(%d)' % sizeof_fortran_t)
            self.write('type(%s_ptr_type) :: this_ptr' % t.name)
        else:
            self.write('integer, intent(in) :: dummy_this(%d)' % sizeof_fortran_t)

        self.write('integer, intent(out) :: nd')
        self.write('integer, intent(out) :: dtype')
        try:
            rank = dims[0].count(',') + 1
            if el.type.startswith('character'): rank += 1
        except ValueError:
            rank = 1
        self.write('integer, dimension(10), intent(out) :: dshape')
        self.write('integer*%d, intent(out) :: dloc' % np.dtype('O').itemsize)
        self.write()
        self.write('nd = %d' % rank)
        self.write('dtype = %s' % fortran_type_code[typename])
        if isinstance(t, ft.Type):
            self.write('this_ptr = transfer(this, this_ptr)')
            array_name = 'this_ptr%%p%%%s' % el.name
        else:
            array_name = '%s_%s' % (t.name, el.name)

        if 'allocatable' in el.attributes:
            self.write('if (allocated(%s)) then' % array_name)
            self.indent()
        if el.type.startswith('character'):
            first = ','.join(['1' for i in range(rank - 1)])
            self.write('dshape(1:%d) = (/len(%s(%s)), shape(%s)/)' % (rank, array_name, first, array_name))
        else:
            self.write('dshape(1:%d) = shape(%s)' % (rank, array_name))
        self.write('dloc = loc(%s)' % array_name)
        if 'allocatable' in el.attributes:
            self.dedent()
            self.write('else')
            self.indent()
            self.write('dloc = 0')
            self.dedent()
            self.write('end if')

        self.dedent()
        self.write('end subroutine %s%s__array__%s' % (self.prefix, t.name, el.name))
        self.write()

    def write_dt_array_wrapper(self, t, element, dims,
                            sizeof_fortran_t):
        """
        Write fortran get/set/len routine for an array
        
        Parameters
        ----------
        t : type
        element : element
        dims : dims
        sizeof_fortran_t : sizeof_fortran_t
        """
        if element.type.startswith('type') and len(dims) != 1:
            return

        self._write_array_getset_item(t, element, sizeof_fortran_t, 'get')
        self._write_array_getset_item(t, element, sizeof_fortran_t, 'set')
        self._write_array_len(t, element, sizeof_fortran_t)

    def write_scalar_wrappers(self, t, element, sizeof_fortran_t):

        self.write_scalar_wrapper(t, element, sizeof_fortran_t, "get")
        self.write_scalar_wrapper(t, element, sizeof_fortran_t, "set")

    def _write_array_getset_item(self, t, el, sizeof_fortran_t, getset):
        # getset and inout just change things simply from a get to a set routine.
        inout = "in"
        if getset == "get":
            inout = "out"

        self.write('subroutine %s%s__array_%sitem__%s(this, i, %s)' % (self.prefix, t.name,
                                                                       getset, el.name,
                                                                       el.name))
        self.indent()
        self.write()
        self.write_uses_lines(t)
        self.write('implicit none')
        self.write()
        self.write_type_lines(t.name)
        self.write_type_lines(el.type.name)

        self.write('integer, intent(in) :: this(%d)' % sizeof_fortran_t)
        self.write('type(%s_ptr_type) :: this_ptr' % t.name)
        self.write('integer, intent(in) :: i')
        self.write('integer, intent(%s) :: %s(%d)' % (inout, el.name, sizeof_fortran_t))
        self.write('type(%s_ptr_type) :: %s_ptr' % (t.name, el.name))
        self.write()
        self.write('this_ptr = transfer(this, this_ptr)')

        if 'allocatable' in el.attributes:
            self.write('if (allocated(this_ptr%%p%%%s)) then' % el.name)
            self.indent()

        self.write('if (i < 1 .or. i > size(this_ptr%%p%%%s)) then' % el.name)
        self.indent()
        self.write('call system_abort("array index out of range")')
        self.dedent()
        self.write('else')
        self.indent()
        if getset == "get":
            self.write('%s_ptr%%p => this_ptr%%p%%%s(i)' % (el.name, el.name))
            self.write('%s = transfer(%s_ptr,%s)' % (el.name, el.name, el.name))
        else:
            self.write('%s_ptr = transfer(%s,%s_ptr)' % (el.name, el.name, el.name))
            self.write('this_ptr%%p%%%s(i) = %s_ptr%%p' % (el.name, el.name))

        self.dedent()
        self.write('endif')

        if 'allocatable' in el.attributes:
            self.dedent()
            self.write('else')
            self.indent()
            self.write('call system_abort("derived type array not allocated")')
            self.dedent()
            self.write('end if')

        self.dedent()
        self.write('end subroutine %s%s__array_%sitem__%s' % (self.prefix, t.name,
                                                              getset, el.name))
        self.write()


    def _write_array_len(self, t, el, sizeof_fortran_t):
        self.write('subroutine %s%s__array_len__%s(this, n)' % (self.prefix, t.name, el.name))
        self.indent()
        self.write()
        self.write_uses_lines(t)
        self.write('implicit none')
        self.write()
        self.write_type_lines(t.name)
        self.write_type_lines(el.type.name)
        self.write('integer, intent(in) :: this(%d)' % sizeof_fortran_t)
        self.write('integer, intent(out) :: n')
        self.write('type(%s_ptr_type) :: this_ptr' % t.name)
        self.write()
        self.write('this_ptr = transfer(this, this_ptr)')

        if 'allocatable' in el.attributes:
            self.write('if (allocated(this_ptr%%p%%%s)) then' % el.name)
            self.indent()

        self.write('n = size(this_ptr%%p%%%s)' % el.name)

        if 'allocatable' in el.attributes:
            self.dedent()
            self.write('else')
            self.indent()
            self.write('n = 0')
            self.dedent()
            self.write('end if')

        self.dedent()
        self.write('end subroutine %s%s__array_len__%s' % (self.prefix, t.name, el.name))
        self.write()


    def write_scalar_wrapper(self, t, el, sizeof_fortran_t, getset):
        """
        t : a Type or Module object from the parse tree
        element : an element within this type or module
        getset : either 'get' or 'set'
        """
        # getset and inout just change things simply from a get to a set routine.
        inout = "in"
        if getset == "get":
            inout = "out"

        if isinstance(t, ft.Type):
            this = 'this, '
        elif isinstance(t, ft.Module):
            this = ''
        else:
            raise ValueError("Don't know how to write scalar wrappers for %s type %s" (t, type(t)))

        self.write('subroutine %s%s__%s__%s(%s%s)' % (self.prefix, t.name,
                                                    getset, el.name, this, el.name))
        self.indent()
        self.write_uses_lines(t)
        if isinstance(t, ft.Module):
            use_only = []
            use_only.append('%s_%s => %s' % (t.name, el.name, el.name))
            use_only = ', '.join(use_only)
            self.write('use %s, only: ' % t.name + use_only)

        self.write('implicit none')
        if isinstance(t, ft.Type):
            self.write_type_lines(t.name)

        if el.type.startswith('type'):
            self.write_type_lines(el.type)

        if isinstance(t, ft.Type):
            self.write('integer, intent(in)   :: this(%d)' % sizeof_fortran_t)
            self.write('type(%s_ptr_type) :: this_ptr' % t.name)

        if el.type.startswith('type'):
            # For derived types elements, treat as opaque reference
            self.write('integer, intent(%s) :: %s(%d)' % (inout, el.name, sizeof_fortran_t))

            self.write('type(%s_ptr_type) :: %s_ptr' % (ft.strip_type(el.type), el.name))
            self.write()
            if isinstance(t, ft.Type):
                self.write('this_ptr = transfer(this, this_ptr)')
            if getset == "get":
                if isinstance(t, ft.Type):
                    self.write('%s_ptr%%p => this_ptr%%p%%%s' % (el.name, el.name))
                else:
                    self.write('%s_ptr%%p => %s_%s' % (el.name, t.name, el.name))
                self.write('%s = transfer(%s_ptr,%s)' % (el.name, el.name, el.name))
            else:
                self.write('%s_ptr = transfer(%s,%s_ptr)' % (el.name,
                                                             el.name,
                                                             el.name))
                if isinstance(t, ft.Type):
                    self.write('this_ptr%%p%%%s = %s_ptr%%p' % (el.name, el.name))
                else:
                    self.write('%s_%s = %s_ptr%%p' % (t.name, el.name, el.name))
        else:
            # Return/set by value
            if 'pointer' in el.attributes:
                el.attributes.remove('pointer')

            if el.attributes != []:
                self.write('%s, %s, intent(%s) :: %s' % (el.type,
                                                         ','.join(el.attributes),
                                                         inout, el.name))
            else:
                self.write('%s, intent(%s) :: %s' % (el.type, inout, el.name))
            self.write()
            if isinstance(t, ft.Type):
                self.write('this_ptr = transfer(this, this_ptr)')
            if getset == "get":
                if isinstance(t, ft.Type):
                    self.write('%s = this_ptr%%p%%%s' % (el.name, el.name))
                else:
                    self.write('%s = %s_%s' % (el.name, t.name, el.name))
            else:
                if isinstance(t, ft.Type):
                    self.write('this_ptr%%p%%%s = %s' % (el.name, el.name))
                else:
                    self.write('%s_%s = %s' % (t.name, el.name, el.name))
        self.dedent()
        self.write('end subroutine %s%s__%s__%s' % (self.prefix, t.name, getset,
                                                    el.name))
        self.write()

<|MERGE_RESOLUTION|>--- conflicted
+++ resolved
@@ -176,20 +176,14 @@
             else:
                 return arg.name
 
-<<<<<<< HEAD
-        arg_names = ['%s=%s' % (dummy_arg_name(arg), actual_arg_name(arg)) for arg in node.arguments
-                     if 'intent(hide)' not in arg.attributes]
-        if isinstance(node, ft.Function):
-=======
         if node.mod_name is not None:
             # use keyword arguments if subroutine is in a module and we have an explicit interface
             arg_names = ['%s=%s' % (dummy_arg_name(arg), actual_arg_name(arg)) for arg in node.arguments
                         if 'intent(hide)' not in arg.attributes]
         else:
             arg_names = [actual_arg_name(arg) for arg in node.arguments if 'intent(hide)' not in arg.attributes]
-            
-        if isinstance(node, Function):
->>>>>>> 0f5ea1a5
+
+        if isinstance(node, ft.Function):
             self.write('%(ret_val)s = %(func_name)s(%(arg_names)s)' %
                        {'ret_val': node.ret_val.name,
                         'func_name': node.name,
@@ -210,7 +204,7 @@
             self.write('deallocate(%s_ptr%%p)' % dealloc)  # (self.prefix, dealloc))
 
     def visit_Subroutine(self, node):
-        logging.info('F90WrapperGenerator visiting subroutine %s' % node.name)        
+        logging.info('F90WrapperGenerator visiting subroutine %s' % node.name)
         self.write("subroutine %(sub_name)s(%(arg_names)s)" %
                    {'sub_name': self.prefix + node.name,
                     'arg_names': ', '.join([arg.name for arg in node.arguments])})
