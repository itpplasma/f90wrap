#!/usr/bin/env python

"""
  f90wrap: F90 to Python interface generator with derived type support

  Copyright James Kermode 2011-2018

  This file is part of f90wrap
  For the latest version see github.com/jameskermode/f90wrap

  f90wrap is free software: you can redistribute it and/or modify
  it under the terms of the GNU Lesser General Public License as published by
  the Free Software Foundation, either version 3 of the License, or
  (at your option) any later version.

  f90wrap is distributed in the hope that it will be useful,
  but WITHOUT ANY WARRANTY; without even the implied warranty of
  MERCHANTABILITY or FITNESS FOR A PARTICULAR PURPOSE.  See the
  GNU Lesser General Public License for more details.

  You should have received a copy of the GNU Lesser General Public License
  along with f90wrap. If not, see <http://www.gnu.org/licenses/>.

  If you would like to license the source code under different terms,
  please contact James Kermode, james.kermode@gmail.com
"""

from __future__ import print_function

import sys
import os
import traceback
import copy
import logging
import pprint
import warnings

from argparse import ArgumentParser
from argparse import RawDescriptionHelpFormatter

from f90wrap import __version__

from f90wrap import parser as fparse
from f90wrap import fortran
from f90wrap.sizeof_fortran_t import sizeof_fortran_t
from f90wrap import transform as tf

from f90wrap import f90wrapgen as fwrap
from f90wrap import pywrapgen as pywrap

logging.basicConfig(stream=sys.stdout)
logger = logging.getLogger('f90wrap')

class CLIError(Exception):
    '''Generic exception to raise and log different fatal errors.'''

    def __init__(self, msg):
        super(CLIError).__init__(type(self))
        self.msg = "E: %s" % msg

    def __str__(self):
        return self.msg

    def __unicode__(self):
        return self.msg


def main(argv=None):
    '''Parse and wrap Fortran 90 code, including derived types.'''

    if argv is None:
        argv = sys.argv
    else:
        sys.argv.extend(argv)

    program_name = 'f90wrap'
    program_version = "v%s" % __version__
    program_version_message = '%%(prog)s %s' % program_version
    # program_shortdesc = __import__('__main__').__doc__.split("\n")[1]
    program_shortdesc = 'f90wrap: F90 to Python interface generator with derived type support'
    program_license = '''%s

   Copyright James Kermode 2011-2017

   These portions of the source code are released under the GNU General
   Public License, version 2, http://www.gnu.org/copyleft/gpl.html

   If you would like to license the source code under different terms,
   please contact James Kermode, james.kermode@gmail.com

   When using this software, please cite the following reference:

   http://www.jrkermode.co.uk/f90wrap

USAGE
''' % program_shortdesc

    try:
        # Setup argument parser
        parser = ArgumentParser(description=program_license, formatter_class=RawDescriptionHelpFormatter)
        parser.add_argument("-v", "--verbose", dest="verbose", action="count", default=0,
                            help="set verbosity level [default: %(default)s]")
        parser.add_argument('-V', '--version', action='version', version=program_version_message)

        parser.add_argument("files", nargs="+", help="The files to include in the wrap")
        parser.add_argument('-p', '--prefix',
                            help="""Prefix to prepend to arguments and subroutines.""",
                            default='f90wrap_')
        parser.add_argument('-c', '--callback', nargs="*", default=[],
                            help="""Names of permitted callback routines.""")
        parser.add_argument('-C', '--constructors', nargs="*", default=['initialise_ptr', 'initialise', 'allocate'],
                            help="""Names of constructor routines.""")
        parser.add_argument('-D', '--destructors', nargs="*", default=['finalise', 'deallocate'],
                            help="""Names of destructor routines.""")
        parser.add_argument('-k', '--kind-map',
                            help="""File containting Python dictionary in f2py_f2cmap format""")
        parser.add_argument('-s', '--string-lengths',
                            help=""""File containing Python dictionary mapping string length names to values""")
        parser.add_argument('-S', '--default-string-length', default=1024, type=int,
                            help="""Default length of character strings""")
        parser.add_argument('-i', '--init-lines',
                            help="""File containing Python dictionary mapping type names to necessary initialisation code""")
        parser.add_argument('-I', '--init-file',
                            help="""Python source file containing code to be added to autogenerated __init__.py""")
        parser.add_argument('-A', '--argument-name-map',
                            help="""File containing Python dictionary to rename Fortran arguments""")
        parser.add_argument('--short-names',
                            help="""File containing Python dictionary mapping full type names to abbreviations""")
        parser.add_argument('--py-mod-names',
                            help="File containing Python dictionary mapping Fortran module names to Python ones")
        parser.add_argument('--class-names',
                            help="File containing Python dictionary mapping Fortran type names to Python classes")
        parser.add_argument('--joint-modules',
                            help="File containing Python dictionary mapping modules defining times to list of additional modules defining methods")
        parser.add_argument('-m', '--mod-name', default='mod',
                            help="Name of output extension module (without .so extension).")
        parser.add_argument('--f90-mod-name', default=None,
                            help="Full name of compiled extension module. Default is _MOD_NAME. Set to PACKAGE._MOD_NAME if extension will be included in a package")
        parser.add_argument('-M', '--move-methods', action='store_true',
                            help="Convert routines with derived type instance as first agument into class methods")
        parser.add_argument('--shorten-routine-names', action='store_true',
                            help="Remove type name prefix from routine names, e.g. cell_symmetrise() -> symmetrise()")
        parser.add_argument('-P', '--package', action='store_true',
                            help="Generate a Python package instead of a single module")
        parser.add_argument('-a', '--abort-func', default='f90wrap_abort',
                            help='Name of Fortran subroutine to invoke if a fatal error occurs')
        parser.add_argument('--auto-raise-error', type=str, default='',
                            help="Generate calls to abort subroutine in f90wrap fortran wrappers: 'err_num_variable,err_msg_variable'")
        parser.add_argument("--only", nargs="*", default=[], help="Subroutines to include in wrapper")
        parser.add_argument("--skip", nargs="*", default=[],
                            help="Subroutines to exclude modules and subroutines from wrapper")
        parser.add_argument("--skip-types", nargs="*", default=[], help="Subroutines to exclude types from wrapper")
        parser.add_argument("--force-public", nargs="*", default=[], help="Names which are forced to be make public")
        parser.add_argument('--default-to-inout', action='store_true', default=False,
                            help="Sets all arguments without intent to intent(inout)")
        parser.add_argument("--conf-file", help="Use Python configuration script to set options")
        parser.add_argument("--documentation-plugin", help="Use Python script for expanding the documentation of "
                                                           "functions and subroutines. All lines of the given tree "
                                                           "object are passed to it with a reference to its "
                                                           "documentation")
        parser.add_argument("--py-max-line-length", help="Maximum length of lines in python files written. Default: 80")
        parser.add_argument("--f90-max-line-length", help="Maximum length of lines in fortan files written. "
                                                          "Default: 120")
        parser.add_argument('--type-check', action='store_true', default=False,
                            help="Check for type/shape matching of Python argument with the wrapped Fortran subroutine")
        parser.add_argument('--relative', action='store_true', default=False,
                            help="Using relative import instead of package name in the package")
        parser.add_argument('--external-packages', nargs='+', default=[],
                            help="List of json files listing modules/types coming from external f90wrap")
        parser.add_argument('--dump-package', default="",
                            help="Output json file where to dump package description, can be reused in another package later via --external-packages option")

        args = parser.parse_args()

        log_levels = {
            0: logging.ERROR,
            1: logging.WARNING,
            2: logging.INFO,
            3: logging.DEBUG
        }

        logging.getLogger().setLevel(log_levels.get(min(args.verbose, max(log_levels.keys())), logging.INFO))

        # set defaults, to be overridden by command line args and config file
        kind_map = {}
        short_names = {}
        string_lengths = {}
        init_lines = {}
        py_mod_names = {}
        class_names = {}
        argument_name_map = {}
        # move_methods = []
        # shorten_routine_names = []
        only = None
        skip = None
        skip_types = None
        force_public = None
        joint_modules = {}
        callback = []
        remove_optional_arguments = []

        # bring command line arguments into global scope so we can override them
        globals().update(args.__dict__)

        # read command line arguments
        if args.kind_map:
            kind_map = eval(open(args.kind_map).read())
        constructors = args.constructors
        destructors = args.destructors

        if args.short_names:
            short_names = eval(open(args.short_names).read())

        if args.string_lengths:
            string_lengths = eval(open(args.string_lengths).read())

        if args.init_lines:
            init_lines = eval(open(args.init_lines).read())

        if args.py_mod_names:
            py_mod_names = eval(open(args.py_mod_names).read())

        if args.class_names:
            class_names = eval(open(args.class_names).read())

        if args.argument_name_map:
            argument_name_map = eval(open(args.argument_name_map).read())

        if args.only:
            only = [o.lower() for o in args.only]

        if args.skip:
            skip = [s.lower() for s in args.skip]

        if args.skip_types:
            skip_types = [s.lower() for s in args.skip_types]

        if args.force_public:
            force_public = [s.lower() for s in args.force_public]

        if args.joint_modules:
            joint_modules = eval(open(args.joint_modules).read())

        # documentation plugin
        if args.documentation_plugin:
            logger.info(f"Using documentation plugin script {args.documentation_plugin}")
            doc_plugin_fname = args.documentation_plugin
        else:
            doc_plugin_fname = None

        # Line lengths for python files
        if args.py_max_line_length:
            py_max_line_length = int(args.py_max_line_length)
            logger.info(f"Using maximum line length in python files: {py_max_line_length}")
        else:
            # default set by preserving the previously hardcoded value from pywrapgen.py
            py_max_line_length = 80

        # Line lengths for fortran files
        if args.f90_max_line_length:
            f90_max_line_length = int(args.f90_max_line_length)
            logger.info(f"Using maximum line length in fortran files: {f90_max_line_length}")
        else:
            # default set by preserving the previously hardcoded value from f90wrapgen.py
            f90_max_line_length = 120

        # finally, read config file, allowing it to override command line args
        if args.conf_file:
            logger.info(f"Executing config file {args.conf_file}")
            # fixme: this does not get the locals() and globals()
            exec(open(args.conf_file).read())

        logger.info('Kind map (also saved to .f2py_f2cmap)')
        logger.info(pprint.pformat(kind_map))
        f2py_f2cmap = open('.f2py_f2cmap', 'w')
        pprint.pprint(kind_map, f2py_f2cmap)
        f2py_f2cmap.close()

        logger.info('Constructors:')
        logger.info(pprint.pformat(constructors))

        logger.info('Destructors:')
        logger.info(pprint.pformat(destructors))

        logger.info('Short names for derived types:')
        logger.info(pprint.pformat(short_names))

        logger.info('String lengths:')
        logger.info(pprint.pformat(string_lengths))

        logger.info('Initialisation lines for derived types')
        logger.info(pprint.pformat(init_lines))

        logger.info('Python module name remapping')
        logger.info(pprint.pformat(py_mod_names))

        logger.info('Class names remapping')
        logger.info(pprint.pformat(class_names))

        logger.info('Argument name map:')
        logger.info(pprint.pformat(argument_name_map))

        fsize = sizeof_fortran_t()
        logger.info(f'Size of Fortran derived type pointers is {fsize} bytes.')

        # parse input Fortran source files
        logger.info(f'Parsing Fortran source files {args.files} ...')
        parse_tree = fparse.read_files(args.files, doc_plugin_filename=doc_plugin_fname)
<<<<<<< HEAD
        print('done parsing source.')
        print()

        if args.dump_package:
            print('Dump json file %s ...' % args.dump_package)
            fparse.dump_package(parse_tree, args.mod_name, class_names, dump_package)

        # add modules/types coming from other f90wrap packages
        if args.external_packages:
            print('Adding external f90wrap packages...' % args.files)
            parse_tree = fparse.add_external_packages(parse_tree, class_names, args.external_packages)
            print()
=======
        logger.info('done parsing source.')
>>>>>>> c0d48444

        tree = copy.deepcopy(parse_tree)

        types = fortran.find_types(tree, skip_types)
        logger.info('Derived types detected in Fortran source files:')
        logger.info(pprint.pformat(types))

        for type_name, typ in types.items():
            if not type_name in class_names.keys():
                class_names[type_name] = typ.orig_name
        logger.info('Class name mapping:')
        logger.info(pprint.pformat(class_names))

        # Find all modules and subroutines the user wishes to keep
        # FIXME: this is messy, add more logic to it
        kept_subs = []
        kept_mods = set()
        if only:
            for mod, sub, arg in fortran.walk_procedures(tree):
                if sub.name in only:
                    kept_subs.extend([sub])
                    if mod is not None:
                        kept_mods.add(mod)
        elif skip:
            for mod, sub, arg in fortran.walk_procedures(tree):
                if sub.name not in skip:
                    kept_subs.extend([sub])
                    if mod is not None:
                        kept_mods.add(mod)

        if len(kept_subs) == 0 and only:
            warnings.warn("None of the supplied procedures were found")

        # Find (recursively) all used modules
        kept_mods = tf.find_referenced_modules(kept_mods, tree)

        modules_for_type = {}
        for type_name, typ in types.items():
            modules_for_type[typ.mod_name] = typ.mod_name
        modules_for_type.update(joint_modules)
        logger.info('Modules for each type:')
        logger.info(pprint.pformat(modules_for_type))

        tree = tf.transform_to_generic_wrapper(tree,
                                               types,
                                               callback,
                                               constructors,
                                               destructors,
                                               short_names,
                                               init_lines,
                                               kept_subs,
                                               kept_mods,
                                               argument_name_map,
                                               move_methods,
                                               shorten_routine_names,
                                               modules_for_type,
                                               remove_optional_arguments,
                                               force_public=force_public)

        py_tree = copy.deepcopy(tree)
        f90_tree = copy.deepcopy(tree)

        py_tree = tf.transform_to_py_wrapper(py_tree, types)

        f90_tree = tf.transform_to_f90_wrapper(f90_tree, types,
                                               callback,
                                               constructors,
                                               destructors,
                                               short_names,
                                               init_lines,
                                               string_lengths,
                                               default_string_length,
                                               sizeof_fortran_t=fsize,
                                               kind_map=kind_map)

        pywrap.PythonWrapperGenerator(prefix, mod_name,
                                      types, make_package=package,
                                      f90_mod_name=f90_mod_name,
                                      kind_map=kind_map,
                                      init_file=args.init_file,
                                      py_mod_names=py_mod_names,
                                      class_names=class_names,
                                      max_length=py_max_line_length,
                                      auto_raise=auto_raise_error,
                                      type_check=type_check,
                                      relative = relative,
                                      ).visit(py_tree)
        fwrap.F90WrapperGenerator(prefix, fsize, string_lengths,
                                  abort_func, kind_map, types, default_to_inout,
                                  max_length=f90_max_line_length,
                                  default_string_length=default_string_length,
                                  auto_raise=auto_raise_error).visit(f90_tree)
        return 0

    except KeyboardInterrupt:
        ### handle keyboard interrupt ###
        return 0

    except Exception as e:
        traceback.print_exc()
        indent = len(program_name) * " "
        sys.stderr.write(program_name + ": " + repr(e) + "\n")
        sys.stderr.write(indent + "  for help use --help\n")
        if 'args' in locals() and args.verbose:
            raise
        else:
            return 2


if __name__ == "__main__":
    sys.exit(main())<|MERGE_RESOLUTION|>--- conflicted
+++ resolved
@@ -306,9 +306,7 @@
         # parse input Fortran source files
         logger.info(f'Parsing Fortran source files {args.files} ...')
         parse_tree = fparse.read_files(args.files, doc_plugin_filename=doc_plugin_fname)
-<<<<<<< HEAD
-        print('done parsing source.')
-        print()
+        logger.info('done parsing source.')
 
         if args.dump_package:
             print('Dump json file %s ...' % args.dump_package)
@@ -319,10 +317,7 @@
             print('Adding external f90wrap packages...' % args.files)
             parse_tree = fparse.add_external_packages(parse_tree, class_names, args.external_packages)
             print()
-=======
-        logger.info('done parsing source.')
->>>>>>> c0d48444
-
+        
         tree = copy.deepcopy(parse_tree)
 
         types = fortran.find_types(tree, skip_types)
