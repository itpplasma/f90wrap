--- conflicted
+++ resolved
@@ -460,7 +460,7 @@
         node.attributes.append('method')
         typ = self.types[node.arguments[0].type]
         node.type_name = typ.name
-        
+
         # remove prefix from subroutine name to get method name
         node.method_name = node.name
         prefices = [typ.name + '_']
@@ -552,27 +552,13 @@
                     logging.info('found constructor %s' % child.name)
                     break
         else:
-<<<<<<< HEAD
-            print 'adding missing constructor for %s' % node.name
-            node.procedures.append(ft.Subroutine('%s_initialise' % node.name,
-                                              node.filename,
-                                              'Automatically generated constructor for %s' % node.name,
-                                              node.lineno,
-                                              [ft.Argument(name='this',
-                                                        filename=node.filename,
-                                                        doc='Object to be constructed',
-                                                        lineno=node.lineno,
-                                                        attributes=['intent(out)'],
-                                                        type='type(%s)' % node.name)],
-                                              node.uses,
-                                              ['constructor', 'skip_call']))
-=======
+
             logging.info('adding missing constructor for %s' % node.name)
-            new_node = Subroutine('%s_initialise' % node.name,
+            new_node = ft.Subroutine('%s_initialise' % node.name,
                                  node.filename,
                                  ['Automatically generated constructor for %s' % node.name],
                                  node.lineno,
-                                 [Argument(name='this',
+                                 [ft.Argument(name='this',
                                            filename=node.filename,
                                            doc='Object to be constructed',
                                            lineno=node.lineno,
@@ -583,7 +569,6 @@
                                  mod_name=node.mod_name,
                                  type_name=node.name)
             node.procedures.append(new_node)
->>>>>>> 0f5ea1a5
     return tree
 
 
@@ -597,27 +582,13 @@
                     logging.info('found destructor %s' % child.name)
                     break
         else:
-<<<<<<< HEAD
-            print 'adding missing destructor for %s' % node.name
-            node.procedures.append(ft.Subroutine('%s_finalise' % node.name,
-                                              node.filename,
-                                              'Automatically generated destructor for %s' % node.name,
-                                              node.lineno,
-                                              [ft.Argument(name='this',
-                                                        filename=node.filename,
-                                                        doc='Object to be destructed',
-                                                        lineno=node.lineno,
-                                                        attributes=['intent(inout)'],
-                                                        type='type(%s)' % node.name)],
-                                              node.uses,
-                                              ['destructor', 'skip_call']))
-=======
+
             logging.info('adding missing destructor for %s' % node.name)
-            new_node = Subroutine('%s_finalise' % node.name,
+            new_node = ft.Subroutine('%s_finalise' % node.name,
                                  node.filename,
                                  ['Automatically generated destructor for %s' % node.name],
                                  node.lineno,
-                                 [Argument(name='this',
+                                 [ft.Argument(name='this',
                                            filename=node.filename,
                                            doc='Object to be destructed',
                                            lineno=node.lineno,
@@ -628,7 +599,6 @@
                                  mod_name=node.mod_name,
                                  type_name=node.name)
             node.procedures.append(new_node)
->>>>>>> 0f5ea1a5
     return tree
 
 
@@ -684,12 +654,8 @@
         if ret_val == []:
             new_node = node  # no changes needed
         else:
-<<<<<<< HEAD
-            print 'IntentOutToReturnValues: converted', node.name
+
             new_node = ft.Function(node.name,
-=======
-            new_node = Function(node.name,
->>>>>>> 0f5ea1a5
                                 node.filename,
                                 node.doc,
                                 node.lineno,
@@ -767,7 +733,7 @@
     tree = collapse_single_interfaces(tree)
     tree = add_missing_constructors(tree)
     tree = add_missing_destructors(tree)
-    tree = fix_subroutine_uses_clauses(tree, types, kinds)    
+    tree = fix_subroutine_uses_clauses(tree, types, kinds)
     return tree
 
 def transform_to_f90_wrapper(tree, types, kinds, callbacks, constructors,
